--- conflicted
+++ resolved
@@ -1,4 +1,3 @@
-<<<<<<< HEAD
 2010-11-01 zzz
     * ClientConnectionRunner: Add synch to fix race causing AIOOBE
                               (http://forum.i2p/viewtopic.php?t=5061)
@@ -38,6 +37,12 @@
     * NTCP: Catch a race after stop()
     * Router: Set permissions on wrapper.log when not called by RouterLaunch
     * Systray: New doc and main()
+
+2010-10-22 sponge
+    * Sanity and some fixs for slackware package
+
+2010-10-22 sponge
+    * Fix rc.i2p for slackware package
 
 2010-10-19 zzz
     * Escape & in logs and i2psnark (much more to do)
@@ -149,19 +154,12 @@
       - Comments
       - Logging cleanup
       - Comment out a main()
-=======
-2010-10-22 sponge
-    * Sanity and some fixs for slackware package
-
-2010-10-22 sponge
-    * Fix rc.i2p for slackware package
 
 2010-10-10 sponge
     * Fulfill Request for name resolving in BOB
 
 2010-09-15 dr|z3d
     * I2PSnark: Overhaul UI, implement new theme.
->>>>>>> c03abb50
 
 * 2010-07-12  0.8 released
 
