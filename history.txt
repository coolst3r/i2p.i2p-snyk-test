--- conflicted
+++ resolved
@@ -1,13 +1,11 @@
-<<<<<<< HEAD
 2012-03-12 zzz
   * Console:
     - Better IPv6 test, hopefully will work on Windows
     - Hide home page flags once language is selected
     - Home page shrinkage and other CSS tweaks
-=======
+
 2012-03-11 sponge
   * Slackware package script updates
->>>>>>> 05537ba1
 
 2012-03-11 zzz
   * Build:
