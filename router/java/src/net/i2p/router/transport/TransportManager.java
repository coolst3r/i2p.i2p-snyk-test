package net.i2p.router.transport;
/*
 * free (adj.): unencumbered; not under the control of others
 * Written by jrandom in 2003 and released into the public domain 
 * with no warranty of any kind, either expressed or implied.  
 * It probably won't make your computer catch on fire, or eat 
 * your children, but it might.  Use at your own risk.
 *
 */

import java.io.IOException;
import java.io.Writer;
import java.net.InetAddress;
import java.net.UnknownHostException;
import java.util.ArrayList;
import java.util.HashMap;
import java.util.HashSet;
import java.util.Iterator;
import java.util.List;
import java.util.Map;
import java.util.Set;
import java.util.TreeMap;
import java.util.Vector;
import java.util.concurrent.ConcurrentHashMap;

import net.i2p.data.Hash;
import net.i2p.data.RouterAddress;
import net.i2p.data.RouterIdentity;
import net.i2p.data.i2np.I2NPMessage;
import net.i2p.router.CommSystemFacade;
import net.i2p.router.OutNetMessage;
import net.i2p.router.RouterContext;
import net.i2p.router.transport.crypto.DHSessionKeyBuilder;
import net.i2p.router.transport.ntcp.NTCPTransport;
import net.i2p.router.transport.udp.UDPTransport;
import net.i2p.util.Addresses;
import net.i2p.util.Log;
import net.i2p.util.Translate;

public class TransportManager implements TransportEventListener {
    private final Log _log;
    /**
     * Converted from List to prevent concurrent modification exceptions.
     * If we want more than one transport with the same style we will have to change this.
     */
    private final Map<String, Transport> _transports;
    private final RouterContext _context;
    private final UPnPManager _upnpManager;
    private final DHSessionKeyBuilder.PrecalcRunner _dhThread;

    /** default true */
    public final static String PROP_ENABLE_UDP = "i2np.udp.enable";
    /** default true */
    public final static String PROP_ENABLE_NTCP = "i2np.ntcp.enable";
    /** default true */
    public final static String PROP_ENABLE_UPNP = "i2np.upnp.enable";
    
    public TransportManager(RouterContext context) {
        _context = context;
        _log = _context.logManager().getLog(TransportManager.class);
        _context.statManager().createRateStat("transport.banlistOnUnreachable", "Add a peer to the banlist since none of the transports can reach them", "Transport", new long[] { 60*1000, 10*60*1000, 60*60*1000 });
        _context.statManager().createRateStat("transport.noBidsYetNotAllUnreachable", "Add a peer to the banlist since none of the transports can reach them", "Transport", new long[] { 60*1000, 10*60*1000, 60*60*1000 });
        _context.statManager().createRateStat("transport.bidFailBanlisted", "Could not attempt to bid on message, as they were banlisted", "Transport", new long[] { 60*1000, 10*60*1000, 60*60*1000 });
        _context.statManager().createRateStat("transport.bidFailSelf", "Could not attempt to bid on message, as it targeted ourselves", "Transport", new long[] { 60*1000, 10*60*1000, 60*60*1000 });
        _context.statManager().createRateStat("transport.bidFailNoTransports", "Could not attempt to bid on message, as none of the transports could attempt it", "Transport", new long[] { 60*1000, 10*60*1000, 60*60*1000 });
        _context.statManager().createRateStat("transport.bidFailAllTransports", "Could not attempt to bid on message, as all of the transports had failed", "Transport", new long[] { 60*1000, 10*60*1000, 60*60*1000 });
        _transports = new ConcurrentHashMap(2);
        if (_context.getBooleanPropertyDefaultTrue(PROP_ENABLE_UPNP))
            _upnpManager = new UPnPManager(context, this);
        else
            _upnpManager = null;
        _dhThread = new DHSessionKeyBuilder.PrecalcRunner(context);
    }
    
    public void addTransport(Transport transport) {
        if (transport == null) return;
        _transports.put(transport.getStyle(), transport);
        transport.setListener(this);
    }
    
    public void removeTransport(Transport transport) {
        if (transport == null) return;
        _transports.remove(transport.getStyle());
        transport.setListener(null);
    }

    private void configTransports() {
        boolean enableUDP = _context.getBooleanPropertyDefaultTrue(PROP_ENABLE_UDP);
        if (enableUDP) {
            UDPTransport udp = new UDPTransport(_context, _dhThread);
            addTransport(udp);
            initializeAddress(udp);
        }
        if (isNTCPEnabled(_context))
            addTransport(new NTCPTransport(_context, _dhThread));
        if (_transports.isEmpty())
            _log.log(Log.CRIT, "No transports are enabled");
    }
    
    public static boolean isNTCPEnabled(RouterContext ctx) {
        return ctx.getBooleanPropertyDefaultTrue(PROP_ENABLE_NTCP);
    }
    
    /**
     *  Notify transport of ALL routable local addresses, including IPv6.
     *  It's the transport's job to ignore what it can't handle.
     */
    private void initializeAddress(Transport t) {
        Set<String> ipset = Addresses.getAddresses(false, true);  // non-local, include IPv6
        for (String ips : ipset) {
            try {
                InetAddress ia = InetAddress.getByName(ips);
                byte[] ip = ia.getAddress();
                t.externalAddressReceived(Transport.SOURCE_INTERFACE, ip, 0);
            } catch (UnknownHostException e) {
                _log.error("UDP failed to bind to local address", e);
            }
        }
    }

    /**
     * callback from UPnP
     * Only tell SSU, it will tell NTCP
     *
     */
    public void externalAddressReceived(String source, byte[] ip, int port) {
        Transport t = getTransport(UDPTransport.STYLE);
        if (t != null)
            t.externalAddressReceived(source, ip, port);
    }

    /**
     * callback from UPnP
     *
     */
    public void forwardPortStatus(String style, int port, int externalPort, boolean success, String reason) {
        Transport t = getTransport(style);
        if (t != null)
            t.forwardPortStatus(port, externalPort, success, reason);
    }

    public synchronized void startListening() {
        if (_dhThread.getState() == Thread.State.NEW)
            _dhThread.start();
        // For now, only start UPnP if we have no publicly-routable addresses
        // so we don't open the listener ports to the world.
        // Maybe we need a config option to force on? Probably not.
        // What firewall supports UPnP and is configured with a public address on the LAN side?
        // Unlikely.
        if (_upnpManager != null && Addresses.getAnyAddress() == null)
            _upnpManager.start();
        configTransports();
        _log.debug("Starting up the transport manager");
        for (Transport t : _transports.values()) {
            t.startListening();
            if (_log.shouldLog(Log.DEBUG))
                _log.debug("Transport " + t.getStyle() + " started");
        }
        // kick UPnP - Do this to get the ports opened even before UDP registers an address
        transportAddressChanged();
        _log.debug("Done start listening on transports");
        _context.router().rebuildRouterInfo();
    }
    
    public synchronized void restart() {
        stopListening();
        try { Thread.sleep(5*1000); } catch (InterruptedException ie) {}
        startListening();
    }
    
    /**
     *  Can be restarted.
     */
    public synchronized void stopListening() {
        if (_upnpManager != null)
            _upnpManager.stop();
        for (Transport t : _transports.values()) {
            t.stopListening();
        }
        _transports.clear();
    }
    
    
    /**
     *  Cannot be restarted.
     *  @since 0.9
     */
    public synchronized void shutdown() {
        stopListening();
        _dhThread.shutdown();
        Addresses.clearCaches();
        TransportImpl.clearCaches();
    }
    
    public Transport getTransport(String style) {
        return _transports.get(style);
    }
    
    int getTransportCount() { return _transports.size(); }
    
    public int countActivePeers() { 
        int peers = 0;
        for (Transport t : _transports.values()) {
            peers += t.countActivePeers();
        }
        return peers;
    }
    
    public int countActiveSendPeers() { 
        int peers = 0;
        for (Transport t : _transports.values()) {
            peers += t.countActiveSendPeers();
        }
        return peers;
    }
    
    /**
      * Is at least one transport below its outbound connection limit + some margin
      * Use for throttling in the router.
      *
      * @param pct percent of limit 0-100
      */
    public boolean haveOutboundCapacity(int pct) { 
        for (Transport t : _transports.values()) {
            if (t.haveCapacity(pct))
                return true;
        }
        return false;
    }
    
    private static final int HIGH_CAPACITY_PCT = 50;
    /**
      * Are all transports well below their outbound connection limit
      * Use for throttling in the router.
      */
    public boolean haveHighOutboundCapacity() { 
        if (_transports.isEmpty())
            return false;
        for (Transport t : _transports.values()) {
            if (!t.haveCapacity(HIGH_CAPACITY_PCT))
                return false;
        }
        return true;
    }
    
    /**
      * Is at least one transport below its inbound connection limit + some margin
      * Use for throttling in the router.
      *
      * @param pct percent of limit 0-100
      */
    public boolean haveInboundCapacity(int pct) { 
        for (Transport t : _transports.values()) {
            if (t.hasCurrentAddress() && t.haveCapacity(pct))
                return true;
        }
        return false;
    }
    
    /**
     * Return our peer clock skews on all transports.
     * Vector composed of Long, each element representing a peer skew in seconds.
     * Note: this method returns them in whimsical order.
     */
    public Vector getClockSkews() {
        Vector skews = new Vector();
        for (Transport t : _transports.values()) {
            Vector tempSkews = t.getClockSkews();
            if ((tempSkews == null) || (tempSkews.isEmpty())) continue;
            skews.addAll(tempSkews);
        }
        if (_log.shouldLog(Log.DEBUG))
            _log.debug("Transport manager returning " + skews.size() + " peer clock skews.");
        return skews;
    }
    
    /** @return the best status of any transport */
    public short getReachabilityStatus() { 
        short rv = CommSystemFacade.STATUS_UNKNOWN;
        for (Transport t : _transports.values()) {
            short s = t.getReachabilityStatus();
            if (s < rv)
                rv = s;
        }
        return rv;
    }

    public void recheckReachability() { 
        for (Transport t : _transports.values())
            t.recheckReachability();
    }

    public boolean isBacklogged(Hash dest) {
        for (Transport t : _transports.values()) {
            if (t.isBacklogged(dest))
                return true;
        }
        return false;
    }    
    
    public boolean isEstablished(Hash dest) {
        for (Transport t : _transports.values()) {
            if (t.isEstablished(dest))
                return true;
        }
        return false;
    }    
    
    /**
     * Was the peer UNreachable (outbound only) on any transport,
     * based on the last time we tried it for each transport?
     * This is NOT reset if the peer contacts us.
     */
    public boolean wasUnreachable(Hash dest) {
        for (Transport t : _transports.values()) {
            if (!t.wasUnreachable(dest))
                return false;
        }
        return true;
    }    
    
    /**
     * IP of the peer from the last connection (in or out, any transport).
     * This may be different from that advertised in the netDb,
     * as the peer may be hidden, or connect from a different IP, or
     * change his netDb later, in an attempt to avoid restrictions.
     *
     * For blocking purposes, etc. it's worth checking both
     * the netDb addresses and this address.
     */
    public byte[] getIP(Hash dest) {
        return TransportImpl.getIP(dest);
    }    
    
    /**
     *  This forces a rebuild
     */
    public List<RouterAddress> getAddresses() {
        List<RouterAddress> rv = new ArrayList(4);
        // do this first since SSU may force a NTCP change
        for (Transport t : _transports.values())
            t.updateAddress();
        for (Transport t : _transports.values()) {
            rv.addAll(t.getCurrentAddresses());
        }
        return rv;
    }
    
    /**
<<<<<<< HEAD
     *  @since IPv6
     */
    static class Port {
        public final String style;
        public final int port;

        public Port(String style, int port) {
            this.style = style;
            this.port = port;
        }

        @Override
        public int hashCode() {
            return style.hashCode() ^ port;
        }

        @Override
        public boolean equals(Object o) {
            if (o == null)
                return false;
            if (! (o instanceof Port))
                return false;
            Port p = (Port) o;
            return port == p.port && style.equals(p.style);
        }
    }

    /**
     * Include the published port, or the requested port, for each transport
     * which we will pass along to UPnP
=======
     * The actual or requested INTERNAL ports, for each transport,
     * which we will pass along to UPnP to be forwarded.
>>>>>>> b7fca3af
     */
    private Set<Port> getPorts() {
        Set<Port> rv = new HashSet(4);
        for (Transport t : _transports.values()) {
            int port = t.getRequestedPort();
<<<<<<< HEAD
            for (RouterAddress ra : t.getCurrentAddresses()) {
                int p = ra.getPort();
                if (p > 0)
                    port = p;
                // Use UDP port for NTCP too - see comment in NTCPTransport.getRequestedPort() for why this is here
                if (t.getStyle().equals(NTCPTransport.STYLE) && port <= 0 &&
                    _context.getBooleanProperty(CommSystemFacadeImpl.PROP_I2NP_NTCP_AUTO_PORT)) {
                    Transport udp = getTransport(UDPTransport.STYLE);
                    if (udp != null)
                        port = t.getRequestedPort();
                }
                if (port > 0)
                    rv.add(new Port(t.getStyle(), port));
=======
            // Use UDP port for NTCP too - see comment in NTCPTransport.getRequestedPort() for why this is here
            if (t.getStyle().equals(NTCPTransport.STYLE) && port <= 0 &&
                _context.getBooleanProperty(CommSystemFacadeImpl.PROP_I2NP_NTCP_AUTO_PORT)) {
                Transport udp = getTransport(UDPTransport.STYLE);
                if (udp != null)
                    port = t.getRequestedPort();
>>>>>>> b7fca3af
            }
        }
        return rv;
    }
    
    public TransportBid getBid(OutNetMessage msg) {
        List<TransportBid> bids = getBids(msg);
        if ( (bids == null) || (bids.isEmpty()) )
            return null;
        else
            return bids.get(0);
    }
    public List<TransportBid> getBids(OutNetMessage msg) {
        if (msg == null)
            throw new IllegalArgumentException("Null message?  no bidding on a null outNetMessage!");
        if (_context.router().getRouterInfo().equals(msg.getTarget()))
            throw new IllegalArgumentException("WTF, bids for a message bound to ourselves?");

        List<TransportBid> rv = new ArrayList(_transports.size());
        Set failedTransports = msg.getFailedTransports();
        for (Transport t : _transports.values()) {
            if (failedTransports.contains(t.getStyle())) {
                if (_log.shouldLog(Log.DEBUG))
                    _log.debug("Skipping transport " + t.getStyle() + " as it already failed");
                continue;
            }
            // we always want to try all transports, in case there is a faster bidirectional one
            // already connected (e.g. peer only has a public PHTTP address, but they've connected
            // to us via TCP, send via TCP)
            TransportBid bid = t.bid(msg.getTarget(), msg.getMessageSize());
            if (bid != null) {
                if (_log.shouldLog(Log.DEBUG))
                    _log.debug("Transport " + t.getStyle() + " bid: " + bid);
                rv.add(bid);
            } else {
                if (_log.shouldLog(Log.DEBUG))
                    _log.debug("Transport " + t.getStyle() + " did not produce a bid");
            }
        }
        return rv;
    }
    
    public TransportBid getNextBid(OutNetMessage msg) {
        int unreachableTransports = 0;
        Hash peer = msg.getTarget().getIdentity().calculateHash();
        Set failedTransports = msg.getFailedTransports();
        TransportBid rv = null;
        for (Transport t : _transports.values()) {
            if (t.isUnreachable(peer)) {
                unreachableTransports++;
                // this keeps GetBids() from banlisting for "no common transports"
                // right after we banlisted for "unreachable on any transport" below...
                msg.transportFailed(t.getStyle());
                continue;
            }
            if (failedTransports.contains(t.getStyle())) {
                if (_log.shouldLog(Log.DEBUG))
                    _log.debug("Skipping transport " + t.getStyle() + " as it already failed");
                continue;
            }
            // we always want to try all transports, in case there is a faster bidirectional one
            // already connected (e.g. peer only has a public PHTTP address, but they've connected
            // to us via TCP, send via TCP)
            TransportBid bid = t.bid(msg.getTarget(), msg.getMessageSize());
            if (bid != null) {
                if (bid.getLatencyMs() == TransportBid.TRANSIENT_FAIL)
                    // this keeps GetBids() from banlisting for "no common transports"
                    msg.transportFailed(t.getStyle());
                else if ( (rv == null) || (rv.getLatencyMs() > bid.getLatencyMs()) )
                    rv = bid;    
                if (_log.shouldLog(Log.DEBUG))
                    _log.debug("Transport " + t.getStyle() + " bid: " + bid + " currently winning? " + (rv == bid) 
                               + " (winning latency: " + rv.getLatencyMs() + " / " + rv + ")");
            } else {
                if (_log.shouldLog(Log.DEBUG))
                    _log.debug("Transport " + t.getStyle() + " did not produce a bid");
                if (t.isUnreachable(peer))
                    unreachableTransports++;
            }
        }
        if (unreachableTransports >= _transports.size()) {
            // Don't banlist if we aren't talking to anybody, as we may have a network connection issue
            if (unreachableTransports >= _transports.size() && countActivePeers() > 0) {
                _context.statManager().addRateData("transport.banlistOnUnreachable", msg.getLifetime(), msg.getLifetime());
                _context.banlist().banlistRouter(peer, _x("Unreachable on any transport"));
            }
        } else if (rv == null) {
            _context.statManager().addRateData("transport.noBidsYetNotAllUnreachable", unreachableTransports, msg.getLifetime());
        }
        return rv;
    }
    
    /**
     * Message received
     *
     * @param message non-null
     * @param fromRouter may be null
     * @param fromRouterHash may be null, calculated from fromRouter if null
     */
    public void messageReceived(I2NPMessage message, RouterIdentity fromRouter, Hash fromRouterHash) {
        if (_log.shouldLog(Log.DEBUG))
            _log.debug("I2NPMessage received: " + message.getClass().getName(), new Exception("Where did I come from again?"));
        try {
            _context.inNetMessagePool().add(message, fromRouter, fromRouterHash);
            if (_log.shouldLog(Log.DEBUG))
                _log.debug("Added to in pool");
        } catch (IllegalArgumentException iae) {
            if (_log.shouldLog(Log.WARN))
                _log.warn("Error receiving message", iae);
        }
    }
    
    public void transportAddressChanged() {
        if (_upnpManager != null)
            _upnpManager.update(getPorts());
    }

    public List<String> getMostRecentErrorMessages() { 
        List<String> rv = new ArrayList(16);
        for (Transport t : _transports.values()) {
            rv.addAll(t.getMostRecentErrorMessages());
        }
        return rv;
    }
    
    public void renderStatusHTML(Writer out, String urlBase, int sortFlags) throws IOException {
        TreeMap transports = new TreeMap();
        for (Transport t : _transports.values()) {
            transports.put(t.getStyle(), t);
        }
        for (Iterator iter = transports.values().iterator(); iter.hasNext(); ) {
            Transport t= (Transport)iter.next();
            t.renderStatusHTML(out, urlBase, sortFlags);
        }
        
        if (!_transports.isEmpty()) {
            out.write(getTransportsLegend());
        }

        StringBuilder buf = new StringBuilder(4*1024);
        buf.append("<h3>").append(_("Router Transport Addresses")).append("</h3><pre>\n");
        for (Transport t : _transports.values()) {
            if (t.hasCurrentAddress()) {
                for (RouterAddress ra : t.getCurrentAddresses()) {
                    buf.append(ra.toString());
                    buf.append("\n\n");
                }
            } else {
                buf.append(_("{0} is used for outbound connections only", t.getStyle()));
                buf.append("\n\n");
            }
        }
        buf.append("</pre>\n");
        out.write(buf.toString());
        if (_upnpManager != null)
            out.write(_upnpManager.renderStatusHTML());
        buf.append("</p>\n");
        out.flush();
    }


    private final String getTransportsLegend() {
        StringBuilder buf = new StringBuilder(1024);
        buf.append("<h3 id=\"help\">").append(_("Help")).append("</h3><div class=\"configure\"><p>")
           .append(_("Your transport connection limits are automatically set based on your configured bandwidth."))
           .append('\n')
           .append(_("To override these limits, add the settings i2np.ntcp.maxConnections=nnn and i2np.udp.maxConnections=nnn on the advanced configuration page."))
           .append("</p></div>\n");
        buf.append("<h3>").append(_("Definitions")).append("</h3><div class=\"configure\">" +
                   "<p><b id=\"def.peer\">").append(_("Peer")).append("</b>: ").append(_("The remote peer, identified by router hash")).append("<br>\n" +
                   "<b id=\"def.dir\">").append(_("Dir")).append("</b>: " +
                   "<img alt=\"Inbound\" src=\"/themes/console/images/inbound.png\"> ").append(_("Inbound connection")).append("<br>\n" +
                   "&nbsp;&nbsp;&nbsp;&nbsp;&nbsp;&nbsp;&nbsp;" +
                   "<img alt=\"Outbound\" src=\"/themes/console/images/outbound.png\"> ").append(_("Outbound connection")).append("<br>\n" +
                   "&nbsp;&nbsp;&nbsp;&nbsp;&nbsp;&nbsp;&nbsp;" +
                   "<img src=\"/themes/console/images/inbound.png\" alt=\"V\" height=\"8\" width=\"12\"> ").append(_("They offered to introduce us (help other peers traverse our firewall)")).append("<br>\n" +
                   "&nbsp;&nbsp;&nbsp;&nbsp;&nbsp;&nbsp;&nbsp;" +
                   "<img src=\"/themes/console/images/outbound.png\" alt=\"^\" height=\"8\" width=\"12\"> ").append(_("We offered to introduce them (help other peers traverse their firewall)")).append("<br>\n" +
                   "<b id=\"def.idle\">").append(_("Idle")).append("</b>: ").append(_("How long since a packet has been received / sent")).append("<br>\n" +
                   "<b id=\"def.rate\">").append(_("In/Out")).append("</b>: ").append(_("The smoothed inbound / outbound transfer rate (KBytes per second)")).append("<br>\n" +
                   "<b id=\"def.up\">").append(_("Up")).append("</b>: ").append(_("How long ago this connection was established")).append("<br>\n" +
                   "<b id=\"def.skew\">").append(_("Skew")).append("</b>: ").append(_("The difference between the peer's clock and your own")).append("<br>\n" +
                   "<b id=\"def.cwnd\">CWND</b>: ").append(_("The congestion window, which is how many bytes can be sent without an acknowledgement")).append(" / <br>\n" +
                   "&nbsp;&nbsp;&nbsp;&nbsp;&nbsp;&nbsp;&nbsp; ").append(_("The number of sent messages awaiting acknowledgement")).append(" /<br>\n" +
                   "&nbsp;&nbsp;&nbsp;&nbsp;&nbsp;&nbsp;&nbsp; ").append(_("The maximum number of concurrent messages to send")).append(" /<br>\n"+
                   "&nbsp;&nbsp;&nbsp;&nbsp;&nbsp;&nbsp;&nbsp; ").append(_("The number of pending sends which exceed congestion window")).append("<br>\n" +
                   "<b id=\"def.ssthresh\">SST</b>: ").append(_("The slow start threshold")).append("<br>\n" +
                   "<b id=\"def.rtt\">RTT</b>: ").append(_("The round trip time in milliseconds")).append("<br>\n" +
                   //"<b id=\"def.dev\">").append(_("Dev")).append("</b>: ").append(_("The standard deviation of the round trip time in milliseconds")).append("<br>\n" +
                   "<b id=\"def.rto\">RTO</b>: ").append(_("The retransmit timeout in milliseconds")).append("<br>\n" +
                   "<b id=\"def.mtu\">MTU</b>: ").append(_("Current maximum send packet size / estimated maximum receive packet size (bytes)")).append("<br>\n" +
                   "<b id=\"def.send\">").append(_("TX")).append("</b>: ").append(_("The total number of packets sent to the peer")).append("<br>\n" +
                   "<b id=\"def.recv\">").append(_("RX")).append("</b>: ").append(_("The total number of packets received from the peer")).append("<br>\n" +
                   "<b id=\"def.resent\">").append(_("Dup TX")).append("</b>: ").append(_("The total number of packets retransmitted to the peer")).append("<br>\n" +
                   "<b id=\"def.dupRecv\">").append(_("Dup RX")).append("</b>: ").append(_("The total number of duplicate packets received from the peer")).append("</p>" +
                   "</div>\n");
        return buf.toString();
    }

    
    /**
     *  Mark a string for extraction by xgettext and translation.
     *  Use this only in static initializers.
     *  It does not translate!
     *  @return s
     */
    private static final String _x(String s) {
        return s;
    }


    private static final String BUNDLE_NAME = "net.i2p.router.web.messages";

    /**
     *  Translate
     */
    private final String _(String s) {
        return Translate.getString(s, _context, BUNDLE_NAME);
    }

    /**
     *  Translate
     */
    private final String _(String s, Object o) {
        return Translate.getString(s, o, _context, BUNDLE_NAME);
    }
}<|MERGE_RESOLUTION|>--- conflicted
+++ resolved
@@ -347,7 +347,6 @@
     }
     
     /**
-<<<<<<< HEAD
      *  @since IPv6
      */
     static class Port {
@@ -378,37 +377,17 @@
     /**
      * Include the published port, or the requested port, for each transport
      * which we will pass along to UPnP
-=======
-     * The actual or requested INTERNAL ports, for each transport,
-     * which we will pass along to UPnP to be forwarded.
->>>>>>> b7fca3af
      */
     private Set<Port> getPorts() {
         Set<Port> rv = new HashSet(4);
         for (Transport t : _transports.values()) {
             int port = t.getRequestedPort();
-<<<<<<< HEAD
-            for (RouterAddress ra : t.getCurrentAddresses()) {
-                int p = ra.getPort();
-                if (p > 0)
-                    port = p;
-                // Use UDP port for NTCP too - see comment in NTCPTransport.getRequestedPort() for why this is here
-                if (t.getStyle().equals(NTCPTransport.STYLE) && port <= 0 &&
-                    _context.getBooleanProperty(CommSystemFacadeImpl.PROP_I2NP_NTCP_AUTO_PORT)) {
-                    Transport udp = getTransport(UDPTransport.STYLE);
-                    if (udp != null)
-                        port = t.getRequestedPort();
-                }
-                if (port > 0)
-                    rv.add(new Port(t.getStyle(), port));
-=======
             // Use UDP port for NTCP too - see comment in NTCPTransport.getRequestedPort() for why this is here
             if (t.getStyle().equals(NTCPTransport.STYLE) && port <= 0 &&
                 _context.getBooleanProperty(CommSystemFacadeImpl.PROP_I2NP_NTCP_AUTO_PORT)) {
                 Transport udp = getTransport(UDPTransport.STYLE);
                 if (udp != null)
                     port = t.getRequestedPort();
->>>>>>> b7fca3af
             }
         }
         return rv;
