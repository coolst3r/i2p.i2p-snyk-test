--- conflicted
+++ resolved
@@ -696,12 +696,9 @@
     /**
      * Asynchronously deliver the message to the current runner
      *
-<<<<<<< HEAD
-     * @param fromDest generally null when from remote, non-null if from local
-=======
      * Note that no failure indication is available.
      * Fails silently on e.g. queue overflow to client, client dead, etc.
->>>>>>> 7b823933
+     * @param fromDest generally null when from remote, non-null if from local
      */ 
     void receiveMessage(Destination toDest, Destination fromDest, Payload payload) {
         if (_dead) return;
