--- conflicted
+++ resolved
@@ -184,16 +184,10 @@
      */
     public synchronized void stopRunning() {
         if (_dead) return;
-<<<<<<< HEAD
         // router may be null in unit tests
         if ((_context.router() == null || _context.router().isAlive()) &&
             _log.shouldWarn()) 
-            _log.warn("Stop the I2CP connection!  current leaseSet: " 
-                      + _currentLeaseSet, new Exception("Stop client connection"));
-=======
-        if (_context.router().isAlive() && _log.shouldLog(Log.WARN)) 
             _log.warn("Stop the I2CP connection!", new Exception("Stop client connection"));
->>>>>>> 657f13af
         _dead = true;
         // we need these keys to unpublish the leaseSet
         if (_reader != null) _reader.stopReading();
