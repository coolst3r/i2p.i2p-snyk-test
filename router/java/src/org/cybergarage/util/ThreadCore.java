--- conflicted
+++ resolved
@@ -1,88 +1,3 @@
-<<<<<<< HEAD
-/******************************************************************
-*
-*	CyberUtil for Java
-*
-*	Copyright (C) Satoshi Konno 2002-2004
-*
-*	File: Thread.java
-*
-*	Revision:
-*
-*	01/05/04
-*		- first revision.
-*	08/23/07
-*		- Thanks for Kazuyuki Shudo
-*		- Changed stop() to stop more safety using Thread::interrupt().
-*	
-******************************************************************/
-
-package org.cybergarage.util;
-
-public class ThreadCore implements Runnable
-{
-	////////////////////////////////////////////////
-	//	Constructor
-	////////////////////////////////////////////////
-
-	public ThreadCore()
-	{
-	}
-	
-	////////////////////////////////////////////////
-	//	Thread
-	////////////////////////////////////////////////
-	
-	private java.lang.Thread mThreadObject = null;
-	
-	public void setThreadObject(java.lang.Thread obj) {
-		mThreadObject = obj;
-	}
-
-	public java.lang.Thread getThreadObject() {
-		return mThreadObject;
-	}
-
-	public void start() 
-	{
-		java.lang.Thread threadObject = getThreadObject();
-		if (threadObject == null) {
-			threadObject = new java.lang.Thread(this,"Cyber.ThreadCore");
-			setThreadObject(threadObject);
-			threadObject.start();
-		}
-	}
-	
-	public void run()
-	{
-	}
-
-	public boolean isRunnable()
-	{
-		return (Thread.currentThread() == getThreadObject()) ? true : false;
-	}
-	
-	public void stop() 
-	{
-		java.lang.Thread threadObject = getThreadObject();
-		if (threadObject != null) { 
-			//threadObject.destroy();
-			//threadObject.stop();
-			
-			// Thanks for Kazuyuki Shudo (08/23/07)
-			threadObject.interrupt();
-			
-			setThreadObject(null);
-		}
-	}
-	
-	public void restart()
-	{
-		stop();
-		start();
-	}
-}
-=======
 /******************************************************************
 *
 *	CyberUtil for Java
@@ -167,5 +82,4 @@
 		stop();
 		start();
 	}
-}
->>>>>>> e22882bd
+}