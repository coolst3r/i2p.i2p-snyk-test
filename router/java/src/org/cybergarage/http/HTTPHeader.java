/******************************************************************
*
*	CyberHTTP for Java
*
*	Copyright (C) Satoshi Konno 2002
*
*	File: HTTPHeader.java
*
*	Revision;
*
*	11/19/02
*		- first revision.
*	05/26/04
*		- Jan Newmarch <jan.newmarch@infotech.monash.edu.au> (05/26/04)
*		- Fixed getValue() to compare using String::equals() instead of String::startWidth().
*	
******************************************************************/

package org.cybergarage.http;

import java.io.IOException;
import java.io.LineNumberReader;
import java.io.StringReader;
import java.util.Locale;

import org.cybergarage.util.Debug;

public class HTTPHeader 
{
	private static int MAX_LENGTH = 1024;
	private String name;
	private String value;

	public HTTPHeader(String name, String value)
	{
		setName(name);
		setValue(value);
	}

	public HTTPHeader(String lineStr)
	{
		setName("");
		setValue("");
		if (lineStr == null)
			return;
		int colonIdx = lineStr.indexOf(':');
		if (colonIdx < 0)
			return;
		String name = new String(lineStr.getBytes(), 0, colonIdx);				
		String value = new String(lineStr.getBytes(), colonIdx+1, lineStr.length()-colonIdx-1);				
		setName(name.trim());
		setValue(value.trim());
	}

	////////////////////////////////////////////////
	//	Member
	////////////////////////////////////////////////
	
	public void setName(String name)
	{
		this.name = name;
	}
		
	public void setValue(String value)
	{
		this.value = value;
	}

	public String getName()
	{
		return name;
	}

	public String getValue()
	{
		return value;
	}

	public boolean hasName()
	{
		if (name == null ||  name.length() <= 0)
			return false;
		return true;
	}
<<<<<<< HEAD
	
	////////////////////////////////////////////////
	//	static methods
	////////////////////////////////////////////////
	
	public final static String getValue(LineNumberReader reader, String name)
	{
		String bigName = name.toUpperCase();
		try {
			String lineStr = reader.readLine();
			while (lineStr != null && 0 < lineStr.length()) {
				HTTPHeader header = new HTTPHeader(lineStr);
				if (header.hasName() == false) {
					 lineStr = reader.readLine();
					continue;
				}
				String bigLineHeaderName = header.getName().toUpperCase();
				// Thanks for Jan Newmarch <jan.newmarch@infotech.monash.edu.au> (05/26/04)
				if (bigLineHeaderName.equals(bigName) == false) {
					 lineStr = reader.readLine();
					 continue;
				}
				return header.getValue();
			}
		}
=======
	
	////////////////////////////////////////////////
	//	static methods
	////////////////////////////////////////////////
	
	public final static String getValue(LineNumberReader reader, String name)
	{
		String bigName = name.toUpperCase(Locale.US);
		try {
			String lineStr = reader.readLine();
			while (lineStr != null && 0 < lineStr.length()) {
				HTTPHeader header = new HTTPHeader(lineStr);
				if (header.hasName() == false) {
					 lineStr = reader.readLine();
					continue;
				}
				String bigLineHeaderName = header.getName().toUpperCase(Locale.US);
				// Thanks for Jan Newmarch <jan.newmarch@infotech.monash.edu.au> (05/26/04)
				if (bigLineHeaderName.equals(bigName) == false) {
					 lineStr = reader.readLine();
					 continue;
				}
				return header.getValue();
			}
		}
>>>>>>> e22882bd
		catch (IOException e) {
			Debug.warning(e);
			return "";
		}
		return "";
	}

	public final static String getValue(String data, String name)
	{
		/* Thanks for Stephan Mehlhase (2010-10-26) */
		StringReader strReader = new StringReader(data);
		LineNumberReader lineReader = new LineNumberReader(strReader, Math.min(data.length(), MAX_LENGTH));
		return getValue(lineReader, name);
	}

	public final static String getValue(byte[] data, String name)
	{
		return getValue(new String(data), name);
	}

	public final static int getIntegerValue(String data, String name)
	{
		try {
			return Integer.parseInt(getValue(data, name));
		}
		catch (Exception e) {
			return 0;
		}
	}

	public final static int getIntegerValue(byte[] data, String name)
	{
		try {
			return Integer.parseInt(getValue(data, name));
		}
		catch (Exception e) {
			return 0;
		}
	}
}<|MERGE_RESOLUTION|>--- conflicted
+++ resolved
@@ -82,33 +82,6 @@
 			return false;
 		return true;
 	}
-<<<<<<< HEAD
-	
-	////////////////////////////////////////////////
-	//	static methods
-	////////////////////////////////////////////////
-	
-	public final static String getValue(LineNumberReader reader, String name)
-	{
-		String bigName = name.toUpperCase();
-		try {
-			String lineStr = reader.readLine();
-			while (lineStr != null && 0 < lineStr.length()) {
-				HTTPHeader header = new HTTPHeader(lineStr);
-				if (header.hasName() == false) {
-					 lineStr = reader.readLine();
-					continue;
-				}
-				String bigLineHeaderName = header.getName().toUpperCase();
-				// Thanks for Jan Newmarch <jan.newmarch@infotech.monash.edu.au> (05/26/04)
-				if (bigLineHeaderName.equals(bigName) == false) {
-					 lineStr = reader.readLine();
-					 continue;
-				}
-				return header.getValue();
-			}
-		}
-=======
 	
 	////////////////////////////////////////////////
 	//	static methods
@@ -134,7 +107,6 @@
 				return header.getValue();
 			}
 		}
->>>>>>> e22882bd
 		catch (IOException e) {
 			Debug.warning(e);
 			return "";
