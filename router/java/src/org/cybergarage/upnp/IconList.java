/******************************************************************
*
*	CyberUPnP for Java
*
*	Copyright (C) Satoshi Konno 2002
*
*	File: IconList.java
*
*	Revision;
*
*	12/04/02
*		- first revision.
*
******************************************************************/

package org.cybergarage.upnp;

import java.util.Vector;

public class IconList extends Vector 
{
	////////////////////////////////////////////////
	//	Constants
	////////////////////////////////////////////////
	
	public final static String ELEM_NAME = "iconList";

<<<<<<< HEAD
package org.cybergarage.upnp;

import java.util.Vector;

public class IconList extends Vector<Icon> 
{
	////////////////////////////////////////////////
	//	Constants
	////////////////////////////////////////////////
	
	public final static String ELEM_NAME = "iconList";

	////////////////////////////////////////////////
	//	Constructor
	////////////////////////////////////////////////
	
	public IconList() 
	{
	}
	
	////////////////////////////////////////////////
	//	Methods
	////////////////////////////////////////////////
	
	public Icon getIcon(int n)
	{
		return (Icon)get(n);
	}
}

=======
	////////////////////////////////////////////////
	//	Constructor
	////////////////////////////////////////////////
	
	public IconList() 
	{
	}
	
	////////////////////////////////////////////////
	//	Methods
	////////////////////////////////////////////////
	
	public Icon getIcon(int n)
	{
		return (Icon)get(n);
	}
}
>>>>>>> 8b6a86e3
<|MERGE_RESOLUTION|>--- conflicted
+++ resolved
@@ -17,20 +17,7 @@
 
 import java.util.Vector;
 
-public class IconList extends Vector 
-{
-	////////////////////////////////////////////////
-	//	Constants
-	////////////////////////////////////////////////
-	
-	public final static String ELEM_NAME = "iconList";
-
-<<<<<<< HEAD
-package org.cybergarage.upnp;
-
-import java.util.Vector;
-
-public class IconList extends Vector<Icon> 
+public class IconList extends Vector<Icon>
 {
 	////////////////////////////////////////////////
 	//	Constants
@@ -55,23 +42,3 @@
 		return (Icon)get(n);
 	}
 }
-
-=======
-	////////////////////////////////////////////////
-	//	Constructor
-	////////////////////////////////////////////////
-	
-	public IconList() 
-	{
-	}
-	
-	////////////////////////////////////////////////
-	//	Methods
-	////////////////////////////////////////////////
-	
-	public Icon getIcon(int n)
-	{
-		return (Icon)get(n);
-	}
-}
->>>>>>> 8b6a86e3
