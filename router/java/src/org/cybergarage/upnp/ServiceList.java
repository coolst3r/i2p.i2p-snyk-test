/******************************************************************
*
*	CyberUPnP for Java
*
*	Copyright (C) Satoshi Konno 2002
*
*	File: ServiceList.java
*
*	Revision;
*
*	12/04/02
*		- first revision.
*	06/18/03
*		- Added caching a ArrayIndexOfBound exception.
*
******************************************************************/

package org.cybergarage.upnp;

import java.util.Vector;

public class ServiceList extends Vector 
{
	////////////////////////////////////////////////
	//	Constants
	////////////////////////////////////////////////
	
	public final static String ELEM_NAME = "serviceList";

<<<<<<< HEAD
package org.cybergarage.upnp;

import java.util.Vector;

public class ServiceList extends Vector<Service> 
{
	////////////////////////////////////////////////
	//	Constants
	////////////////////////////////////////////////
	
	public final static String ELEM_NAME = "serviceList";

	////////////////////////////////////////////////
	//	Constructor
	////////////////////////////////////////////////
	
	public ServiceList() 
	{
	}
	
	////////////////////////////////////////////////
	//	Methods
	////////////////////////////////////////////////
	
	public Service getService(int n)
	{
		Object obj = null;
		try {
			obj = get(n);
		}
		catch (Exception e) {};
		return (Service)obj;
	}
}

=======
	////////////////////////////////////////////////
	//	Constructor
	////////////////////////////////////////////////
	
	public ServiceList() 
	{
	}
	
	////////////////////////////////////////////////
	//	Methods
	////////////////////////////////////////////////
	
	public Service getService(int n)
	{
		Object obj = null;
		try {
			obj = get(n);
		}
		catch (Exception e) {};
		return (Service)obj;
	}
}
>>>>>>> 8b6a86e3
<|MERGE_RESOLUTION|>--- conflicted
+++ resolved
@@ -19,20 +19,7 @@
 
 import java.util.Vector;
 
-public class ServiceList extends Vector 
-{
-	////////////////////////////////////////////////
-	//	Constants
-	////////////////////////////////////////////////
-	
-	public final static String ELEM_NAME = "serviceList";
-
-<<<<<<< HEAD
-package org.cybergarage.upnp;
-
-import java.util.Vector;
-
-public class ServiceList extends Vector<Service> 
+public class ServiceList extends Vector<Service>
 {
 	////////////////////////////////////////////////
 	//	Constants
@@ -62,28 +49,3 @@
 		return (Service)obj;
 	}
 }
-
-=======
-	////////////////////////////////////////////////
-	//	Constructor
-	////////////////////////////////////////////////
-	
-	public ServiceList() 
-	{
-	}
-	
-	////////////////////////////////////////////////
-	//	Methods
-	////////////////////////////////////////////////
-	
-	public Service getService(int n)
-	{
-		Object obj = null;
-		try {
-			obj = get(n);
-		}
-		catch (Exception e) {};
-		return (Service)obj;
-	}
-}
->>>>>>> 8b6a86e3
