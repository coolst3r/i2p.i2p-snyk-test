package net.i2p.router.web;

import java.io.File;
import java.text.DecimalFormat;
import java.util.ArrayList;
import java.util.List;
import java.util.StringTokenizer;

import net.i2p.I2PAppContext;
import net.i2p.crypto.TrustedUpdate;
import net.i2p.data.DataHelper;
import net.i2p.router.Router;
import net.i2p.router.RouterContext;
import net.i2p.router.RouterVersion;
import net.i2p.util.EepGet;
import net.i2p.util.I2PAppThread;
import net.i2p.util.Log;

/**
 * <p>Handles the request to update the router by firing off an
 * {@link net.i2p.util.EepGet} call to download the latest signed update file
 * and displaying the status to anyone who asks.
 * </p>
 * <p>After the download completes the signed update file is verified with
 * {@link net.i2p.crypto.TrustedUpdate}, and if it's authentic the payload
 * of the signed update file is unpacked and the router is restarted to complete
 * the update process.
 * </p>
 */
public class UpdateHandler {
    protected static UpdateRunner _updateRunner;
    protected RouterContext _context;
    protected Log _log;
    protected String _updateFile;
    protected static String _status = "";
    private String _action;
    private String _nonce;
    
    protected static final String SIGNED_UPDATE_FILE = "i2pupdate.sud";
    protected static final String PROP_UPDATE_IN_PROGRESS = "net.i2p.router.web.UpdateHandler.updateInProgress";
    protected static final String PROP_LAST_UPDATE_TIME = "router.updateLastDownloaded";

    public UpdateHandler() {
        this(ContextHelper.getContext(null));
    }
    public UpdateHandler(RouterContext ctx) {
        _context = ctx;
        _log = ctx.logManager().getLog(UpdateHandler.class);
        _updateFile = (new File(ctx.getRouterDir(), SIGNED_UPDATE_FILE)).getAbsolutePath();
    }
    
    /**
     * Configure this bean to query a particular router context
     *
     * @param contextId beginning few characters of the routerHash, or null to pick
     *                  the first one we come across.
     */
    public void setContextId(String contextId) {
        try {
            _context = ContextHelper.getContext(contextId);
            _log = _context.logManager().getLog(UpdateHandler.class);
        } catch (Throwable t) {
            t.printStackTrace();
        }
    }
    
    /** these two can be set in either order, so call checkUpdateAction() twice */
    public void setUpdateAction(String val) {
        _action = val;
        checkUpdateAction();
    }
    
    public void setUpdateNonce(String nonce) { 
        _nonce = nonce;
        checkUpdateAction();
    }

    private void checkUpdateAction() { 
        if (_nonce == null || _action == null) return;
        if (_nonce.equals(System.getProperty("net.i2p.router.web.UpdateHandler.nonce")) ||
            _nonce.equals(System.getProperty("net.i2p.router.web.UpdateHandler.noncePrev"))) {
            if (_action.contains("Unsigned")) {
                // Not us, have NewsFetcher instantiate the correct class.
                NewsFetcher fetcher = NewsFetcher.getInstance(_context);
                fetcher.fetchUnsigned();
            } else {
                update();
            }
        }
    }

    public void update() {
        // don't block waiting for the other one to finish
        if ("true".equals(System.getProperty(PROP_UPDATE_IN_PROGRESS))) {
            _log.error("Update already running");
            return;
        }
        synchronized (UpdateHandler.class) {
            if (_updateRunner == null)
                _updateRunner = new UpdateRunner();
            if (_updateRunner.isRunning()) {
                return;
            } else {
                System.setProperty(PROP_UPDATE_IN_PROGRESS, "true");
                I2PAppThread update = new I2PAppThread(_updateRunner, "SignedUpdate");
                update.start();
            }
        }
    }
    
    public static String getStatus() {
        return _status;
    }
    
    public boolean isDone() {
        return false;
        // this needs to be fixed and tested
        //if(this._updateRunner == null)
        //    return true;
        //return this._updateRunner.isDone();
    }
    
    public class UpdateRunner implements Runnable, EepGet.StatusListener {
        protected boolean _isRunning;
        protected boolean done;
        protected EepGet _get;
        private final DecimalFormat _pct = new DecimalFormat("0.0%");

        public UpdateRunner() { 
            _isRunning = false;
            this.done = false;
            _status = "<b>Updating</b>";
        }
        public boolean isRunning() { return _isRunning; }
        public boolean isDone() {
            return this.done;
        }
        public void run() {
            _isRunning = true;
            update();
            System.setProperty(PROP_UPDATE_IN_PROGRESS, "false");
            _isRunning = false;
        }
        protected void update() {
            _status = "<b>Updating</b>";
            String updateURL = selectUpdateURL();
            if (_log.shouldLog(Log.DEBUG))
                _log.debug("Selected update URL: " + updateURL);
            boolean shouldProxy = Boolean.valueOf(_context.getProperty(ConfigUpdateHandler.PROP_SHOULD_PROXY, ConfigUpdateHandler.DEFAULT_SHOULD_PROXY)).booleanValue();
            String proxyHost = _context.getProperty(ConfigUpdateHandler.PROP_PROXY_HOST, ConfigUpdateHandler.DEFAULT_PROXY_HOST);
            int proxyPort = _context.getProperty(ConfigUpdateHandler.PROP_PROXY_PORT, ConfigUpdateHandler.DEFAULT_PROXY_PORT_INT);
            try {
                if (shouldProxy)
                    // 40 retries!!
                    _get = new EepGet(_context, proxyHost, proxyPort, 40, _updateFile, updateURL, false);
                else
                    _get = new EepGet(_context, 1, _updateFile, updateURL, false);
                _get.addStatusListener(UpdateRunner.this);
                _get.fetch();
            } catch (Throwable t) {
                _log.error("Error updating", t);
            }
        }
        
        public void attemptFailed(String url, long bytesTransferred, long bytesRemaining, int currentAttempt, int numRetries, Exception cause) {
            if (_log.shouldLog(Log.DEBUG))
                _log.debug("Attempt failed on " + url, cause);
            // ignored
        }
        public void bytesTransferred(long alreadyTransferred, int currentWrite, long bytesTransferred, long bytesRemaining, String url) {
            StringBuilder buf = new StringBuilder(64);
            buf.append("<b>Updating</b> ");
            double pct = ((double)alreadyTransferred + (double)currentWrite) /
                         ((double)alreadyTransferred + (double)currentWrite + (double)bytesRemaining);
            synchronized (_pct) {
                buf.append(_pct.format(pct));
            }
<<<<<<< HEAD
            buf.append(":<br>\n");
            buf.append(DataHelper.formatSize(currentWrite + alreadyTransferred));
            buf.append("B transferred");
=======
            buf.append(":<br>\n" + (currentWrite + alreadyTransferred));
            buf.append(" transferred");
>>>>>>> 7a88f59f
            _status = buf.toString();
        }
        public void transferComplete(long alreadyTransferred, long bytesTransferred, long bytesRemaining, String url, String outputFile, boolean notModified) {
            _status = "<b>Update downloaded</b>";
            TrustedUpdate up = new TrustedUpdate(_context);
            File f = new File(_updateFile);
            File to = new File(_context.getRouterDir(), Router.UPDATE_FILE);
            String err = up.migrateVerified(RouterVersion.VERSION, f, to);
            f.delete();
            if (err == null) {
                String policy = _context.getProperty(ConfigUpdateHandler.PROP_UPDATE_POLICY);
                this.done = true;
                // So unsigned update handler doesn't overwrite unless newer.
                String lastmod = _get.getLastModified();
                long modtime = 0;
                if (lastmod != null)
                    modtime = NewsFetcher.parse822Date(lastmod);
                if (modtime <= 0)
                    modtime = _context.clock().now();
                _context.router().setConfigSetting(PROP_LAST_UPDATE_TIME, "" + modtime);
                _context.router().saveConfig();
                if ("install".equals(policy)) {
                    _log.log(Log.CRIT, "Update was VERIFIED, restarting to install it");
                    _status = "<b>Update verified</b><br>Restarting";
                    restart();
                } else {
                    _log.log(Log.CRIT, "Update was VERIFIED, will be installed at next restart");
                    _status = "<b>Update downloaded</b><br>";
                    if (System.getProperty("wrapper.version") != null)
                        _status += "Click Restart to install";
                    else
                        _status += "Click Shutdown and restart to install";
                    if (up.newVersion() != null)
                        _status += " Version " + up.newVersion();
                }
            } else {
                err = err + " from " + url;
                _log.log(Log.CRIT, err);
                _status = "<b>" + err + "</b>";
            }
        }
        public void transferFailed(String url, long bytesTransferred, long bytesRemaining, int currentAttempt) {
            // don't display bytesTransferred as it is meaningless
            _log.log(Log.CRIT, "Update from " + url + " did not download completely (" +
                               bytesRemaining + " remaining after " + currentAttempt + " tries)");

            _status = "<b>Transfer failed</b>";
        }
        public void headerReceived(String url, int attemptNum, String key, String val) {}
        public void attempting(String url) {}
    }
    
    protected void restart() {
        _context.addShutdownTask(new ConfigServiceHandler.UpdateWrapperManagerTask(Router.EXIT_GRACEFUL_RESTART));
        _context.router().shutdownGracefully(Router.EXIT_GRACEFUL_RESTART);
    }

    private String selectUpdateURL() {
        String URLs = _context.getProperty(ConfigUpdateHandler.PROP_UPDATE_URL, ConfigUpdateHandler.DEFAULT_UPDATE_URL);
        StringTokenizer tok = new StringTokenizer(URLs, " ,\r\n");
        List URLList = new ArrayList();
        while (tok.hasMoreTokens())
            URLList.add(tok.nextToken().trim());
        int size = URLList.size();
        //_log.log(Log.DEBUG, "Picking update source from " + size + " candidates.");
        if (size <= 0) {
            _log.log(Log.CRIT, "Update source list is empty - cannot download update");
            return null;
        }
        int index = I2PAppContext.getGlobalContext().random().nextInt(size);
        _log.log(Log.DEBUG, "Picked update source " + index + ".");
        return (String) URLList.get(index);
    }
}<|MERGE_RESOLUTION|>--- conflicted
+++ resolved
@@ -175,14 +175,9 @@
             synchronized (_pct) {
                 buf.append(_pct.format(pct));
             }
-<<<<<<< HEAD
             buf.append(":<br>\n");
             buf.append(DataHelper.formatSize(currentWrite + alreadyTransferred));
             buf.append("B transferred");
-=======
-            buf.append(":<br>\n" + (currentWrite + alreadyTransferred));
-            buf.append(" transferred");
->>>>>>> 7a88f59f
             _status = buf.toString();
         }
         public void transferComplete(long alreadyTransferred, long bytesTransferred, long bytesRemaining, String url, String outputFile, boolean notModified) {
