<<<<<<< HEAD
<%@page contentType="text/html"%>
<%@page pageEncoding="UTF-8"%>
<!DOCTYPE HTML PUBLIC "-//W3C//DTD HTML 4.01 Transitional//EN">

<html><head>
<title>I2P Router Console - config service</title>
<%@include file="css.jsp" %>
</head><body>

<%@include file="summary.jsp" %>
<h1>I2P Service Configuration</h1>
<div class="main" id="main">
 <%@include file="confignav.jsp" %>
  
 <jsp:useBean class="net.i2p.router.web.ConfigServiceHandler" id="formhandler" scope="request" />
 <jsp:setProperty name="formhandler" property="*" />
 <jsp:setProperty name="formhandler" property="contextId" value="<%=(String)session.getAttribute("i2p.contextId")%>" />
 <jsp:getProperty name="formhandler" property="allMessages" />
 
 <form action="configservice.jsp" method="POST">
 <% String prev = System.getProperty("net.i2p.router.web.ConfigServiceHandler.nonce");
    if (prev != null) System.setProperty("net.i2p.router.web.ConfigServiceHandler.noncePrev", prev);
    System.setProperty("net.i2p.router.web.ConfigServiceHandler.nonce", new java.util.Random().nextLong()+""); %>
 <input type="hidden" name="nonce" value="<%=System.getProperty("net.i2p.router.web.ConfigServiceHandler.nonce")%>" />
 <h4>Shutdown the router</h4>
 <p>Graceful shutdown lets the router satisfy the agreements it has already made 
 before shutting down, but may take a few minutes.  If you need to kill the
 router immediately, that option is available as well.</p>
 
 <input type="submit" name="action" value="Shutdown gracefully" />
 <input type="submit" name="action" value="Shutdown immediately" />
 <input type="submit" name="action" value="Cancel graceful shutdown" />
 <hr>
 <% if (System.getProperty("wrapper.version") != null) { %>
 <p>If you want the router to restart itself after shutting down, you can choose one of 
 the following.  This is useful in some situations - for example, if you changed
 some settings that client applications only read at startup, such as the routerconsole password
 or the interface it listens on.  A graceful restart will take a few minutes (but your peers
 will appreciate your patience), while a hard restart does so immediately.  After tearing down
 the router, it will wait 1 minute before starting back up again.</p>
 
 <input type="submit" name="action" value="Graceful restart" />
 <input type="submit" name="action" value="Hard restart" />
 <% } %>
 <hr>
 <% if ( (System.getProperty("os.name") != null) && (System.getProperty("os.name").startsWith("Win")) ) { %>
 <h4>Systray integration</h4>
 <p>On the windows platform, there is a small application to sit in the system 
 tray, allowing you to view the router's status (later on, I2P client applications
 will be able to integrate their own functionality into the system tray as well).
 If you are on windows, you can either enable or disable that icon here.</p>
 <input type="submit" name="action" value="Show systray icon" />
 <input type="submit" name="action" value="Hide systray icon" />
 <hr>
 <h4>Run on startup</h4>
 <p>You can control whether I2P is run on startup or not by selecting one of the 
 following options - I2P will install (or remove) a service accordingly.  You can
 also run the <code>install_i2p_service_winnt.bat</code> (or 
 <code>uninstall_i2p_service_winnt.bat</code>) from the command line, if you prefer.</p>
 <input type="submit" name="action" value="Run I2P on startup" />
 <input type="submit" name="action" value="Don't run I2P on startup" /><br />
 <p><b>Note:</b> If you are running I2P as service right now, removing it will shut 
 down your router immediately.  You may want to consider shutting down gracefully, as
 above, then running uninstall_i2p_service_winnt.bat.</p><hr>
 <% } %>

 <% if (System.getProperty("wrapper.version") != null) { %>
 <h4>Debugging</h4>
 <p>At times, it may be helpful to debug I2P by getting a thread dump.  To do so, 
 please select the following option and review the thread dumped to 
 <a href="logs.jsp#servicelogs">wrapper.log</a>.</p>
 <input type="submit" name="action" value="Dump threads" />
 <% } %><hr>
 
 <h4>Launch browser on router startup?</h4>
 <p>I2P's main configuration interface is this web console, so for your convenience
 I2P can launch a web browser pointing at 
 <a href="http://127.0.0.1:7657/index.jsp">http://127.0.0.1:7657/index.jsp</a> whenever
 the router starts up.</p>
 <input type="submit" name="action" value="View console on startup" />
 <input type="submit" name="action" value="Do not view console on startup" />
 </form><hr>
</div>

</body>
</html>
=======
<%@page contentType="text/html"%>
<%@page pageEncoding="UTF-8"%>
<!DOCTYPE HTML PUBLIC "-//W3C//DTD HTML 4.01 Transitional//EN">

<html><head>
<title>I2P Router Console - config service</title>
<%@include file="css.jsp" %>
</head><body>

<%@include file="nav.jsp" %>
<%@include file="summary.jsp" %>
<h1>I2P Service Configuration</h1>
<div class="main" id="main">
 <%@include file="confignav.jsp" %>
  
 <jsp:useBean class="net.i2p.router.web.ConfigServiceHandler" id="formhandler" scope="request" />
 <jsp:setProperty name="formhandler" property="*" />
 <jsp:setProperty name="formhandler" property="contextId" value="<%=(String)session.getAttribute("i2p.contextId")%>" />
 <jsp:getProperty name="formhandler" property="allMessages" />
 <div class="configure">
 <form action="configservice.jsp" method="POST">
 <% String prev = System.getProperty("net.i2p.router.web.ConfigServiceHandler.nonce");
    if (prev != null) System.setProperty("net.i2p.router.web.ConfigServiceHandler.noncePrev", prev);
    System.setProperty("net.i2p.router.web.ConfigServiceHandler.nonce", new java.util.Random().nextLong()+""); %>
 <input type="hidden" name="nonce" value="<%=System.getProperty("net.i2p.router.web.ConfigServiceHandler.nonce")%>" />
 <h3>Shutdown the router</h3>
 <p>Graceful shutdown lets the router satisfy the agreements it has already made 
 before shutting down, but may take a few minutes.  If you need to kill the
 router immediately, that option is available as well.</p>
 
 <input type="submit" name="action" value="Shutdown gracefully" />
 <input type="submit" name="action" value="Shutdown immediately" />
 <input type="submit" name="action" value="Cancel graceful shutdown" />
 <hr>
 <% if (System.getProperty("wrapper.version") != null) { %>
 <p>If you want the router to restart itself after shutting down, you can choose one of 
 the following.  This is useful in some situations - for example, if you changed
 some settings that client applications only read at startup, such as the routerconsole password
 or the interface it listens on.  A graceful restart will take a few minutes (but your peers
 will appreciate your patience), while a hard restart does so immediately.  After tearing down
 the router, it will wait 1 minute before starting back up again.</p>
 
 <input type="submit" name="action" value="Graceful restart" />
 <input type="submit" name="action" value="Hard restart" />
 <% } %>
 <hr>
 <% if ( (System.getProperty("os.name") != null) && (System.getProperty("os.name").startsWith("Win")) ) { %>
 <h3>Systray integration</h3>
 <p>On the windows platform, there is a small application to sit in the system 
 tray, allowing you to view the router's status (later on, I2P client applications
 will be able to integrate their own functionality into the system tray as well).
 If you are on windows, you can either enable or disable that icon here.</p>
 <input type="submit" name="action" value="Show systray icon" />
 <input type="submit" name="action" value="Hide systray icon" />
 <hr>
 <h3>Run on startup</h3>
 <p>You can control whether I2P is run on startup or not by selecting one of the 
 following options - I2P will install (or remove) a service accordingly.  You can
 also run the <code>install_i2p_service_winnt.bat</code> (or 
 <code>uninstall_i2p_service_winnt.bat</code>) from the command line, if you prefer.</p>
 <input type="submit" name="action" value="Run I2P on startup" />
 <input type="submit" name="action" value="Don't run I2P on startup" /><br />
 <p><b>Note:</b> If you are running I2P as service right now, removing it will shut 
 down your router immediately.  You may want to consider shutting down gracefully, as
 above, then running uninstall_i2p_service_winnt.bat.</p><hr>
 <% } %>

 <% if (System.getProperty("wrapper.version") != null) { %>
 <h3>Debugging</h3>
 <p>At times, it may be helpful to debug I2P by getting a thread dump.  To do so, 
 please select the following option and review the thread dumped to 
 <a href="logs.jsp#servicelogs">wrapper.log</a>.</p>
 <input type="submit" name="action" value="Dump threads" />
 <% } %><hr>
 
 <h3>Launch browser on router startup?</h3>
 <p>I2P's main configuration interface is this web console, so for your convenience
 I2P can launch a web browser pointing at 
 <a href="http://127.0.0.1:7657/index.jsp">http://127.0.0.1:7657/index.jsp</a> whenever
 the router starts up.</p>
 <input type="submit" name="action" value="View console on startup" />
 <input type="submit" name="action" value="Do not view console on startup" />
 </form><hr>
</div>
</div>
</body>
</html>
>>>>>>> 8ffdae41
<|MERGE_RESOLUTION|>--- conflicted
+++ resolved
@@ -1,4 +1,3 @@
-<<<<<<< HEAD
 <%@page contentType="text/html"%>
 <%@page pageEncoding="UTF-8"%>
 <!DOCTYPE HTML PUBLIC "-//W3C//DTD HTML 4.01 Transitional//EN">
@@ -8,94 +7,6 @@
 <%@include file="css.jsp" %>
 </head><body>
 
-<%@include file="summary.jsp" %>
-<h1>I2P Service Configuration</h1>
-<div class="main" id="main">
- <%@include file="confignav.jsp" %>
-  
- <jsp:useBean class="net.i2p.router.web.ConfigServiceHandler" id="formhandler" scope="request" />
- <jsp:setProperty name="formhandler" property="*" />
- <jsp:setProperty name="formhandler" property="contextId" value="<%=(String)session.getAttribute("i2p.contextId")%>" />
- <jsp:getProperty name="formhandler" property="allMessages" />
- 
- <form action="configservice.jsp" method="POST">
- <% String prev = System.getProperty("net.i2p.router.web.ConfigServiceHandler.nonce");
-    if (prev != null) System.setProperty("net.i2p.router.web.ConfigServiceHandler.noncePrev", prev);
-    System.setProperty("net.i2p.router.web.ConfigServiceHandler.nonce", new java.util.Random().nextLong()+""); %>
- <input type="hidden" name="nonce" value="<%=System.getProperty("net.i2p.router.web.ConfigServiceHandler.nonce")%>" />
- <h4>Shutdown the router</h4>
- <p>Graceful shutdown lets the router satisfy the agreements it has already made 
- before shutting down, but may take a few minutes.  If you need to kill the
- router immediately, that option is available as well.</p>
- 
- <input type="submit" name="action" value="Shutdown gracefully" />
- <input type="submit" name="action" value="Shutdown immediately" />
- <input type="submit" name="action" value="Cancel graceful shutdown" />
- <hr>
- <% if (System.getProperty("wrapper.version") != null) { %>
- <p>If you want the router to restart itself after shutting down, you can choose one of 
- the following.  This is useful in some situations - for example, if you changed
- some settings that client applications only read at startup, such as the routerconsole password
- or the interface it listens on.  A graceful restart will take a few minutes (but your peers
- will appreciate your patience), while a hard restart does so immediately.  After tearing down
- the router, it will wait 1 minute before starting back up again.</p>
- 
- <input type="submit" name="action" value="Graceful restart" />
- <input type="submit" name="action" value="Hard restart" />
- <% } %>
- <hr>
- <% if ( (System.getProperty("os.name") != null) && (System.getProperty("os.name").startsWith("Win")) ) { %>
- <h4>Systray integration</h4>
- <p>On the windows platform, there is a small application to sit in the system 
- tray, allowing you to view the router's status (later on, I2P client applications
- will be able to integrate their own functionality into the system tray as well).
- If you are on windows, you can either enable or disable that icon here.</p>
- <input type="submit" name="action" value="Show systray icon" />
- <input type="submit" name="action" value="Hide systray icon" />
- <hr>
- <h4>Run on startup</h4>
- <p>You can control whether I2P is run on startup or not by selecting one of the 
- following options - I2P will install (or remove) a service accordingly.  You can
- also run the <code>install_i2p_service_winnt.bat</code> (or 
- <code>uninstall_i2p_service_winnt.bat</code>) from the command line, if you prefer.</p>
- <input type="submit" name="action" value="Run I2P on startup" />
- <input type="submit" name="action" value="Don't run I2P on startup" /><br />
- <p><b>Note:</b> If you are running I2P as service right now, removing it will shut 
- down your router immediately.  You may want to consider shutting down gracefully, as
- above, then running uninstall_i2p_service_winnt.bat.</p><hr>
- <% } %>
-
- <% if (System.getProperty("wrapper.version") != null) { %>
- <h4>Debugging</h4>
- <p>At times, it may be helpful to debug I2P by getting a thread dump.  To do so, 
- please select the following option and review the thread dumped to 
- <a href="logs.jsp#servicelogs">wrapper.log</a>.</p>
- <input type="submit" name="action" value="Dump threads" />
- <% } %><hr>
- 
- <h4>Launch browser on router startup?</h4>
- <p>I2P's main configuration interface is this web console, so for your convenience
- I2P can launch a web browser pointing at 
- <a href="http://127.0.0.1:7657/index.jsp">http://127.0.0.1:7657/index.jsp</a> whenever
- the router starts up.</p>
- <input type="submit" name="action" value="View console on startup" />
- <input type="submit" name="action" value="Do not view console on startup" />
- </form><hr>
-</div>
-
-</body>
-</html>
-=======
-<%@page contentType="text/html"%>
-<%@page pageEncoding="UTF-8"%>
-<!DOCTYPE HTML PUBLIC "-//W3C//DTD HTML 4.01 Transitional//EN">
-
-<html><head>
-<title>I2P Router Console - config service</title>
-<%@include file="css.jsp" %>
-</head><body>
-
-<%@include file="nav.jsp" %>
 <%@include file="summary.jsp" %>
 <h1>I2P Service Configuration</h1>
 <div class="main" id="main">
@@ -172,5 +83,4 @@
 </div>
 </div>
 </body>
-</html>
->>>>>>> 8ffdae41
+</html>