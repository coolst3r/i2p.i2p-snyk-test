<%@page contentType="text/html" import="net.i2p.i2ptunnel.web.EditBean"
%><%@page trimDirectiveWhitespaces="true"
%><?xml version="1.0" encoding="UTF-8"?>
<!DOCTYPE html PUBLIC "-//W3C//DTD XHTML 1.0 Strict//EN" "http://www.w3.org/TR/xhtml1/DTD/xhtml1-strict.dtd">
<jsp:useBean class="net.i2p.i2ptunnel.web.EditBean" id="editBean" scope="request" />
<jsp:useBean class="net.i2p.i2ptunnel.web.Messages" id="intl" scope="request" />
<% String tun = request.getParameter("tunnel");
   int curTunnel = -1;
   if (tun != null) {
     try {
       curTunnel = Integer.parseInt(tun);
     } catch (NumberFormatException nfe) {
       curTunnel = -1;
     }
   }
%>
<html xmlns="http://www.w3.org/1999/xhtml" xml:lang="en" lang="en">
<head>
    <title><%=intl._t("Hidden Services Manager")%> - <%=intl._t("Edit Client Tunnel")%></title>
    <meta http-equiv="Content-Type" content="text/html; charset=UTF-8" />
    <meta http-equiv="Content-Type" content="application/xhtml+xml; charset=UTF-8" />
    <link href="/themes/console/images/favicon.ico" type="image/x-icon" rel="shortcut icon" />

    <% if (editBean.allowCSS()) {
  %><link rel="icon" href="<%=editBean.getTheme()%>images/favicon.ico" />
<<<<<<< HEAD
    <link href="<%=editBean.getTheme()%>default.css?<%=net.i2p.CoreVersion.VERSION%>" rel="stylesheet" type="text/css" /> 
    <link href="<%=editBean.getTheme()%>i2ptunnel.css?<%=net.i2p.CoreVersion.VERSION%>" rel="stylesheet" type="text/css" />
=======
    <link href="<%=editBean.getTheme()%>i2ptunnel.css" rel="stylesheet" type="text/css" /> 
>>>>>>> 2bc56308
    <% }
  %>
<style type='text/css'>
input.default { width: 1px; height: 1px; visibility: hidden; }
</style>
</head>
<body id="tunnelEditPage">

<%

  if (editBean.isInitialized()) {

%>
    <form method="post" action="list">

        <div class="panel">
                <%
                String tunnelTypeName;
                String tunnelType;
                if (curTunnel >= 0) {
                    tunnelTypeName = editBean.getTunnelType(curTunnel);
                    tunnelType = editBean.getInternalType(curTunnel);
                  %><h2><%=intl._t("Edit proxy settings")%> (<%=editBean.getTunnelName(curTunnel)%>)</h2><% 
                } else {
                    tunnelTypeName = editBean.getTypeName(request.getParameter("type"));
                    tunnelType = net.i2p.data.DataHelper.stripHTML(request.getParameter("type"));
                  %><h2><%=intl._t("New proxy settings")%></h2><% 
                } %>
                <input type="hidden" name="tunnel" value="<%=curTunnel%>" />
                <input type="hidden" name="nonce" value="<%=net.i2p.i2ptunnel.web.IndexBean.getNextNonce()%>" />
                <input type="hidden" name="type" value="<%=tunnelType%>" />
                <%
                // these are four keys that are generated automatically on first save,
                // and we want to persist in i2ptunnel.config, but don't want to
                // show clogging up the custom options form.
                String key = editBean.getKey1(curTunnel);
                if (key != null && key.length() > 0) { %>
                    <input type="hidden" name="key1" value="<%=key%>" />
                <% }
                key = editBean.getKey2(curTunnel);
                if (key != null && key.length() > 0) { %>
                    <input type="hidden" name="key2" value="<%=key%>" />
                <% }
                key = editBean.getKey3(curTunnel);
                if (key != null && key.length() > 0) { %>
                    <input type="hidden" name="key3" value="<%=key%>" />
                <% }
                key = editBean.getKey4(curTunnel);
                if (key != null && key.length() > 0) { %>
                    <input type="hidden" name="key4" value="<%=key%>" />
                <% } %>
                <input type="submit" class="default" name="action" value="Save changes" />

    <table id="clientTunnelEdit" class="tunnelConfig">
        <tr>
            <th>
                <%=intl._t("Name")%>
            </th>
            <th>
                <%=intl._t("Type")%>
            </th>
        </tr>
        <tr>
            <td>
                <input type="text" size="30" maxlength="50" name="name" title="Tunnel Name" value="<%=editBean.getTunnelName(curTunnel)%>" class="freetext tunnelName" />
            </td>
            <td>
                <%=tunnelTypeName%>
            </td>
        </tr>

        <tr>
            <th>
                <%=intl._t("Description")%>
            </th>

            <th>
                <%=intl._t("Auto Start Tunnel")%>
            </th>
        </tr>

        <tr>
            <td>
                <input type="text" size="60" maxlength="80" name="nofilter_description" title="Tunnel Description" value="<%=editBean.getTunnelDescription(curTunnel)%>" class="freetext tunnelDescription" />
            </td>

            <td>
                <input value="1" type="checkbox" name="startOnLoad" title="Start Tunnel Automatically"<%=(editBean.startAutomatically(curTunnel) ? " checked=\"checked\"" : "")%> class="tickbox" />
                <%=intl._t("Automatically start tunnel when router starts")%>
            </td>
        </tr>

        <tr>
            <th colspan="2">
         <% if ("streamrclient".equals(tunnelType)) { %>
                <%=intl._t("Target")%>
         <% } else { %>
                <%=intl._t("Access Point")%>
         <% } /* streamrclient */ %>
            </th>
        </tr>
        <tr>
            <td>
                <b><%=intl._t("Port")%>:</b>
                    <% String value = editBean.getClientPort(curTunnel);
                       if (value == null || "".equals(value.trim())) {
                           out.write(" <span class=\"required\"><font color=\"red\">(");
                           out.write(intl._t("required"));
                           out.write(")</font></span>");
                       }
                     %>
                <input type="text" size="6" maxlength="5" name="port" title="Access Port Number" value="<%=editBean.getClientPort(curTunnel)%>" class="freetext port" placeholder="required" />
            </td>

         <%
            if ("streamrclient".equals(tunnelType)) { %>
            <td>
                <b><%=intl._t("Host")%>:</b>
                    <%
                       String targetHost = editBean.getTargetHost(curTunnel);
                       if (targetHost == null || "".equals(targetHost.trim())) {
                           out.write(" <span class=\"required\"><font color=\"red\">(");
                           out.write(intl._t("required"));
                           out.write(")</font></span>");
                       }   
          %>

                <input type="text" size="20" id="targetHost" name="targetHost" title="Target Hostname or IP" value="<%=targetHost%>" class="freetext host" placeholder="required" />
            </td>
         <% } else { %>

            <td>
                <b><%=intl._t("Reachable by")%>:</b>

                <select id="reachableBy" name="reachableBy" title="IP for Client Access" class="selectbox">
              <%
                    String clientInterface = editBean.getClientInterface(curTunnel);
                    for (String ifc : editBean.interfaceSet()) {
                        out.write("<option value=\"");
                        out.write(ifc);
                        out.write('\"');
                        if (ifc.equals(clientInterface))
                            out.write(" selected=\"selected\"");
                        out.write('>');
                        out.write(ifc);
                        out.write("</option>\n");
                    }
              %>
                </select>                
            </td>
         <% } /* streamrclient */ %>
        </tr>

         <% if ("client".equals(tunnelType) || "ircclient".equals(tunnelType)) {
          %>                    
        <tr>
            <th colspan="2">
                    <%=intl._t("Use SSL?")%>
            </th>
        </tr>
        <tr>
            <td colspan="2">
                <input value="1" type="checkbox" name="useSSL" title="Clients use SSL to connect" <%=(editBean.isSSLEnabled(curTunnel) ? " checked=\"checked\"" : "")%> class="tickbox" />
                <%=intl._t("Clients use SSL to connect to tunnel")%>
            </td>
        </tr>
         <% } /* tunnel types */ %>

            <% if ("httpclient".equals(tunnelType) || "connectclient".equals(tunnelType) || "sockstunnel".equals(tunnelType) || "socksirctunnel".equals(tunnelType)) {
          %>
        <tr>
            <th colspan="2">
                    <%=intl._t("Outproxies")%>
            </th>
        </tr>
        <tr>
            <td colspan="2">
                <input type="text" size="30" name="proxyList" title="List of Outproxy I2P destinations" value="<%=editBean.getClientDestination(curTunnel)%>" class="freetext proxyList" />&nbsp;(<%=intl._t("comma separated eg. proxy1.i2p,proxy2.i2p")%>)
            </td>
        </tr>

              <% if ("httpclient".equals(tunnelType)) {
                 %>
        <tr>
            <th colspan="2">
                       <%=intl._t("SSL Outproxies")%>
            </th>
        </tr>
        <tr>
            <td colspan="2">
                   <input type="text" size="30" name="sslProxies" title="List of Outproxy I2P destinations" value="<%=editBean.getSslProxies(curTunnel)%>" class="freetext proxyList" />
            </td>
        </tr>

              <% }  // httpclient %>
        <tr>
            <th colspan="2">
                    <%=intl._t("Use Outproxy Plugin")%>

            </th>
        </tr>
        <tr>
            <td colspan="2">

                <input value="1" type="checkbox" name="useOutproxyPlugin" <%=(editBean.getUseOutproxyPlugin(curTunnel) ? " checked=\"checked\"" : "")%> class="tickbox" />
<%=intl._t("Use plugin instead of above-listed proxies if available")%>
            </td>
        </tr>
            <% } else if ("client".equals(tunnelType) || "ircclient".equals(tunnelType) || "streamrclient".equals(tunnelType)) {
          %>
        <tr>
            <th colspan="2">
                    <%=intl._t("Tunnel Destination")%>
            </th>
        </tr>
        <tr>
            <td colspan="2">
                    <% String value2 = editBean.getClientDestination(curTunnel);
                       if (value2 == null || "".equals(value2.trim())) {
                           out.write(" <span class=\"required\"><font color=\"red\">(");
                           out.write(intl._t("required"));
                           out.write(")</font></span>");
                       }   
                     %>

                <input type="text" size="30" id="targetDestination" name="targetDestination" title="Destination of the Tunnel" value="<%=editBean.getClientDestination(curTunnel)%>" class="freetext destination" placeholder="required" />
                (<%=intl._t("name, name:port, or destination")%>
                     <% if ("streamrclient".equals(tunnelType)) { /* deferred resolution unimplemented in streamr client */ %>
                         - <%=intl._t("b32 not recommended")%>
                     <% } %> )
            </td>
        </tr>

         <% } %>

         <% if (!"streamrclient".equals(tunnelType)) { %>
        <tr>
            <th colspan="2">
                <%=intl._t("Shared Client")%>
            </th>
        </tr>
        <tr>
            <td colspan="2">
                <input value="true" type="checkbox" name="shared" title="Share tunnels with other clients"<%=(editBean.isSharedClient(curTunnel) ? " checked=\"checked\"" : "")%> class="tickbox" />
                <%=intl._t("Share tunnels with other clients and irc/httpclients? (Change requires restart of client proxy tunnel)")%>
            </td>
        </tr>

         <% } // !streamrclient %>

         <% if ("ircclient".equals(tunnelType)) { %>
        <tr>
            <th colspan="2">
                    <%=intl._t("Enable DCC")%>
            </th>
        </tr>
        <tr>
            <td colspan="2">
                <input value="1" type="checkbox" name="DCC" title="Enable DCC"<%=(editBean.getDCC(curTunnel) ? " checked=\"checked\"" : "")%> class="tickbox" />
                <%=intl._t("Enable Direct Client-to-Client protocol. Note that this will compromise your anonymity and is <i>not</i> recommended.")%>
            </td>
        </tr>

         <% } // ircclient %>
    </table>

    <h3><%=intl._t("Advanced Networking Options")%></h3>

    <table class="tunnelConfig">


<% if (!"streamrclient".equals(tunnelType)) { %> <% // no shared client tunnels for streamr %>
        <tr>
            <td class="infohelp" colspan="2">
                <%=intl._t("Note: When this client proxy is configured to share tunnels, then these options are for all the shared proxy clients!")%>
            </td>
        </tr>
         <% } // !streamrclient %>
        <tr>
            <th colspan="2">
                <%=intl._t("Tunnel Options")%>
            </th>
        </tr>
        <tr>
            <td>
                <b><%=intl._t("Length")%></b>
            </td>

            <td>
                <b><%=intl._t("Variance")%></b>
            </td>
        </tr>

        <tr>
            <td>
                <select id="tunnelDepth" name="tunnelDepth" title="Length of each Tunnel" class="selectbox">
                    <% int tunnelDepth = editBean.getTunnelDepth(curTunnel, 3);
                  %><option value="0"<%=(tunnelDepth == 0 ? " selected=\"selected\"" : "") %>><%=intl._t("0 hop tunnel (no anonymity)")%></option>
                    <option value="1"<%=(tunnelDepth == 1 ? " selected=\"selected\"" : "") %>><%=intl._t("1 hop tunnel (low anonymity)")%></option>
                    <option value="2"<%=(tunnelDepth == 2 ? " selected=\"selected\"" : "") %>><%=intl._t("2 hop tunnel (medium anonymity)")%></option>
                    <option value="3"<%=(tunnelDepth == 3 ? " selected=\"selected\"" : "") %>><%=intl._t("3 hop tunnel (high anonymity)")%></option>
                <% if (editBean.isAdvanced()) {
                  %><option value="4"<%=(tunnelDepth == 4 ? " selected=\"selected\"" : "") %>>4 hop tunnel</option>
                    <option value="5"<%=(tunnelDepth == 5 ? " selected=\"selected\"" : "") %>>5 hop tunnel</option>
                    <option value="6"<%=(tunnelDepth == 6 ? " selected=\"selected\"" : "") %>>6 hop tunnel</option>
                    <option value="7"<%=(tunnelDepth == 7 ? " selected=\"selected\"" : "") %>>7 hop tunnel</option>
                <% } else if (tunnelDepth > 3) { 
                %>    <option value="<%=tunnelDepth%>" selected="selected"><%=tunnelDepth%> <%=intl._t("hop tunnel (very poor performance)")%></option>
                <% }
              %></select>
            </td>

            <td>
                <select id="tunnelVariance" name="tunnelVariance" title="Level of Randomization for Tunnel Length" class="selectbox">
                    <% int tunnelVariance = editBean.getTunnelVariance(curTunnel, 0);
                  %><option value="0"<%=(tunnelVariance  ==  0 ? " selected=\"selected\"" : "") %>><%=intl._t("0 hop variance (no randomization, consistent performance)")%></option>
                    <option value="1"<%=(tunnelVariance  ==  1 ? " selected=\"selected\"" : "") %>><%=intl._t("+ 0-1 hop variance (medium additive randomization, subtractive performance)")%></option>
                    <option value="2"<%=(tunnelVariance  ==  2 ? " selected=\"selected\"" : "") %>><%=intl._t("+ 0-2 hop variance (high additive randomization, subtractive performance)")%></option>
                    <option value="-1"<%=(tunnelVariance == -1 ? " selected=\"selected\"" : "") %>><%=intl._t("+/- 0-1 hop variance (standard randomization, standard performance)")%></option>
                    <option value="-2"<%=(tunnelVariance == -2 ? " selected=\"selected\"" : "") %>><%=intl._t("+/- 0-2 hop variance (not recommended)")%></option>
                <% if (tunnelVariance > 2 || tunnelVariance < -2) {
                %>    <option value="<%=tunnelVariance%>" selected="selected"><%= (tunnelVariance > 2 ? "+ " : "+/- ") %>0-<%=tunnelVariance%> <%=intl._t("hop variance")%></option>
                <% }
              %></select>
            </td>
        </tr>
        <tr>
            <td>
                <b><%=intl._t("Count")%></b>
            </td>

            <td>
                <b><%=intl._t("Backup Count")%></b>
            </td>
        </tr>

        <tr>
            <td>
                <select id="tunnelQuantity" name="tunnelQuantity" title="Number of Tunnels in Group" class="selectbox">
                    <%=editBean.getQuantityOptions(curTunnel)%>
                </select>
            </td>

            <td>
                <select id="tunnelBackupQuantity" name="tunnelBackupQuantity" title="Number of Reserve Tunnels" class="selectbox">
                    <% int tunnelBackupQuantity = editBean.getTunnelBackupQuantity(curTunnel, 0);
                  %><option value="0"<%=(tunnelBackupQuantity == 0 ? " selected=\"selected\"" : "") %>><%=intl._t("0 backup tunnels (0 redundancy, no added resource usage)")%></option>
                    <option value="1"<%=(tunnelBackupQuantity == 1 ? " selected=\"selected\"" : "") %>><%=intl._t("1 backup tunnel each direction (low redundancy, low resource usage)")%></option>
                    <option value="2"<%=(tunnelBackupQuantity == 2 ? " selected=\"selected\"" : "") %>><%=intl._t("2 backup tunnels each direction (medium redundancy, medium resource usage)")%></option>
                    <option value="3"<%=(tunnelBackupQuantity == 3 ? " selected=\"selected\"" : "") %>><%=intl._t("3 backup tunnels each direction (high redundancy, high resource usage)")%></option>
                <% if (tunnelBackupQuantity > 3) {
                %>    <option value="<%=tunnelBackupQuantity%>" selected="selected"><%=tunnelBackupQuantity%> <%=intl._t("backup tunnels")%></option>
                <% }
              %></select>
            </td>
        </tr>
                            

         <% if (!"streamrclient".equals(tunnelType)) { %>
        <tr>
            <th>
                <%=intl._t("Profile")%>
            </th>

            <th>
                <%=intl._t("Delay Connect")%>
            </th>

        </tr>

        <tr>
            <td>
                <select id="connectionProfile" name="profile" title="Connection Profile" class="selectbox">
                    <% boolean interactiveProfile = editBean.isInteractive(curTunnel);
                  %><option <%=(interactiveProfile == true  ? "selected=\"selected\" " : "")%>value="interactive"><%=intl._t("interactive connection")%> </option>
                    <option <%=(interactiveProfile == false ? "selected=\"selected\" " : "")%>value="bulk"><%=intl._t("bulk connection (downloads/websites/BT)")%> </option>
                </select>                
            </td>

            <td>
                <input value="1000" type="checkbox" name="connectDelay" title="Delay Connection"<%=(editBean.shouldDelay(curTunnel) ? " checked=\"checked\"" : "")%> class="tickbox" />
                (<%=intl._t("for request/response connections")%>)
            </td>
        </tr>
         <% } // !streamrclient %>

        <tr>
            <th colspan="2">
                <%=intl._t("Router I2CP Address")%>
            </th>
        </tr>

        <tr>
            <td>
                <b><%=intl._t("Host")%>:</b>
                <input type="text" name="clientHost" size="20" title="I2CP Hostname or IP" value="<%=editBean.getI2CPHost(curTunnel)%>" class="freetext host" <% if (editBean.isRouterContext()) { %> readonly="readonly" <% } %> />
            </td>


            <td>
                <b><%=intl._t("Port")%>:</b>
                <input type="text" name="clientport" size="20" title="I2CP Port Number" value="<%=editBean.getI2CPPort(curTunnel)%>" class="freetext port" <% if (editBean.isRouterContext()) { %> readonly="readonly" <% } %> />
            </td>
        </tr>
                 
         <% if (!"streamrclient".equals(tunnelType)) { // streamr client sends pings so it will never be idle %>

        <tr>
            <th colspan="2">
                <%=intl._t("Delay tunnel open until required")%>
            </th>
        </tr>

        <tr>
            <td colspan="2">
                <input value="1" type="checkbox" name="delayOpen" title="Delay Tunnel Open"<%=(editBean.getDelayOpen(curTunnel) ? " checked=\"checked\"" : "")%> class="tickbox" />
                <%=intl._t("Delay opening client tunnel until activity is detected on the configured tunnel port")%>
            </td>
        </tr>

         <% } // !streamrclient %>
                 
        <tr>
            <th colspan="2">
                <%=intl._t("Reduce tunnel quantity when idle")%>
            </th>
        </tr>

        <tr>
            <td colspan="2">
                <input value="1" type="checkbox" name="reduce" title="Reduce Tunnels"<%=(editBean.getReduce(curTunnel) ? " checked=\"checked\"" : "")%> class="tickbox" />
                <%=intl._t("Reduce tunnel quantity when idle to conserve resources")%>
            </td>
        </tr>

        <tr>
            <td>
                <b><%=intl._t("Reduced tunnel count")%>:</b>
                <input type="text" id="reducedTunnelCount" name="reduceCount" size="1" maxlength="1" title="Reduced Tunnel Count" value="<%=editBean.getReduceCount(curTunnel)%>" class="freetext quantity" />
            </td>

            <td>
                <b><%=intl._t("Idle period")%>:</b>
                <input type="text" name="reduceTime" size="4" maxlength="4" title="Reduced Tunnel Idle Time" value="<%=editBean.getReduceTime(curTunnel)%>" class="freetext period" />
                minutes
            </td>
        </tr>

        <tr>
            <th colspan="2">
                <%=intl._t("Close tunnels when idle")%>
            </th>
        </tr>

        <tr>
            <td>
                <input value="1" type="checkbox" name="close" title="Close Tunnels"<%=(editBean.getClose(curTunnel) ? " checked=\"checked\"" : "")%> class="tickbox" />
                <%=intl._t("Close client tunnels after specified idle period")%>
            </td>

            <td>
                <b><%=intl._t("Idle period")%>:</b>
                <input type="text" name="closeTime" size="4" maxlength="4" title="Close Tunnel Idle Time" value="<%=editBean.getCloseTime(curTunnel)%>" class="freetext period" />   
                minutes
            </td>
        </tr>

        <tr>
            <td colspan="2">
                <b><%=intl._t("New Keys on Reopen")%>:</b>
                <span class="multiOption">
                    <input value="1" type="radio" name="newDest" title="New Destination"
                        <%=(editBean.getNewDest(curTunnel) ? " checked=\"checked\"" : "")%> class="tickbox" />
                    <%=intl._t("Enable")%>
                </span> 
                <span class="multiOption">
                    <input value="0" type="radio" name="newDest" title="New Destination"
                        <%=(editBean.getNewDest(curTunnel) || editBean.getPersistentClientKey(curTunnel) ? "" : " checked=\"checked\"")%> class="tickbox" />
                    <%=intl._t("Disable")%>
                </span>
            </td>
        </tr>

         <% if ("client".equals(tunnelType) || "ircclient".equals(tunnelType) || "socksirctunnel".equals(tunnelType) || "sockstunnel".equals(tunnelType)) { %>

        <tr>
            <th colspan="2">
                <%=intl._t("Persistent private key")%>
            </th>
        </tr>
        <tr>
            <td>
                <input value="2" type="radio" name="newDest" title="New Destination"
                     <%=(editBean.getPersistentClientKey(curTunnel) ? " checked=\"checked\"" : "")%> class="tickbox" />
                <%=intl._t("Generate key to enable persistent client tunnel identity")%>
            </td>
            <td>
                <b><%=intl._t("File")%>:</b>
                <input type="text" size="30" id="privKeyFile" name="privKeyFile" title="Path to Private Key File" value="<%=editBean.getPrivateKeyFile(curTunnel)%>" class="freetext" />
            </td>
        </tr>
         <%
            String destb64 = editBean.getDestinationBase64(curTunnel);     
            if (destb64.length() > 0) {
           %>   

        <tr>
            <td colspan="2">
                <b><%=intl._t("Local destination")%></b>
            </td>
        </tr>
        <tr>
            <td colspan="2">
                    <textarea rows="1" style="height: 3em;" cols="60" readonly="readonly" id="localDestination" title="Read Only: Local Destination (if known)" wrap="off" spellcheck="false"><%=destb64%></textarea>
            </td>
        </tr>

        <tr>
            <td colspan="2">
                <b><%=intl._t("Local Base 32")%>:</b>
                <%=editBean.getDestHashBase32(curTunnel)%>
            </td>
        </tr>
         <% } // if destb64  %>
         <% } %>

         <% if ("httpclient".equals(tunnelType)) { %>

        <tr>
            <th colspan="2">
                <%=intl._t("HTTP Filtering")%>
            </th>
        </tr>

        <tr>
            <td>
                <input value="1" type="checkbox" name="allowUserAgent" title="Do not spoof user agent string when checked"<%=(editBean.getAllowUserAgent(curTunnel) ? " checked=\"checked\"" : "")%> class="tickbox" />
                <%=intl._t("Do not spoof User-Agent header")%>
            </td>
            <td>
                <input value="1" type="checkbox" name="allowReferer" title="Do not block referer header when checked"<%=(editBean.getAllowReferer(curTunnel) ? " checked=\"checked\"" : "")%> class="tickbox" />
                <%=intl._t("Do not block Referer header")%>
            </td>
        </tr>

        <tr>
            <td>
                <input value="1" type="checkbox" name="allowAccept" title="Do not block accept headers when checked"<%=(editBean.getAllowAccept(curTunnel) ? " checked=\"checked\"" : "")%> class="tickbox" />
<%=intl._t("Do not block Accept headers")%>
            </td>

            <td>
                <input value="1" type="checkbox" name="allowInternalSSL" title="Allow SSL to I2P addresses when checked"<%=(editBean.getAllowInternalSSL(curTunnel) ? " checked=\"checked\"" : "")%> class="tickbox" />
                <%=intl._t("Allow SSL to I2P addresses")%>
            </td>
        </tr>
         <% } // if httpclient %>

         <% if (true /* editBean.isAdvanced() */ ) {
                int currentSigType = editBean.getSigType(curTunnel, tunnelType);
           %>
        <tr>
            <th colspan="2">
                <%=intl._t("Signature type")%> (<%=intl._t("Experts only!")%>)
            </th>
        </tr>

        <tr>
            <td colspan="2">
                <span class="multiOption">
                    <input value="0" type="radio" name="sigType" title="Default"<%=(currentSigType==0 ? " checked=\"checked\"" : "")%> class="tickbox" />
                    DSA-SHA1
                </span>


           <% if (editBean.isSigTypeAvailable(1)) { %>

                <span class="multiOption">
                    <input value="1" type="radio" name="sigType" title="Advanced users only"<%=(currentSigType==1 ? " checked=\"checked\"" : "")%> class="tickbox" />
                    ECDSA-P256
                </span>


           <% }

              if (editBean.isSigTypeAvailable(2)) { %>

                <span class="multiOption">
                    <input value="2" type="radio" name="sigType" title="Advanced users only"<%=(currentSigType==2 ? " checked=\"checked\"" : "")%> class="tickbox" />
                    ECDSA-P384
                </span>

           <% }
              if (editBean.isSigTypeAvailable(3)) { %>

                <span class="multiOption">
                    <input value="3" type="radio" name="sigType" title="Advanced users only"<%=(currentSigType==3 ? " checked=\"checked\"" : "")%> class="tickbox" />
                    ECDSA-P521
                </span>


           <% }
              if (editBean.isSigTypeAvailable(7)) { %>

                <span class="multiOption">
                    <input value="7" type="radio" name="sigType" title="Advanced users only"<%=(currentSigType==7 ? " checked=\"checked\"" : "")%> class="tickbox" />
                    Ed25519-SHA-512
                </span>
            </td>
        </tr>
           <% }   // isAvailable %>
         
         <% } // isAdvanced %>

         <% if ("httpclient".equals(tunnelType) || "connectclient".equals(tunnelType) || "sockstunnel".equals(tunnelType) || "socksirctunnel".equals(tunnelType)) { %>
        <tr>
            <th colspan="2">
                <%=intl._t("Local Authorization")%>
            </th>
        </tr>
        <tr>
            <td colspan="2">
                <input value="1" type="checkbox" name="proxyAuth" title="Check to require authorization for this service"<%=(editBean.getProxyAuth(curTunnel) ? " checked=\"checked\"" : "")%> class="tickbox" />
                <%=intl._t("Require local authorization for this service")%>
            </td>
        </tr>

        <tr>
            <td>
                <b><%=intl._t("Username")%>:</b>
                <input type="text" name="proxyUsername" title="Set username for this service" value="" class="freetext username" />
            </td>
            <td>
                <b><%=intl._t("Password")%>:</b>
                <input type="password" name="nofilter_proxyPassword" title="Set password for this service" value="" class="freetext password" />
            </td>
        </tr>

        <tr>
            <th colspan="2">
                <%=intl._t("Outproxy Authorization")%>
            </th>
        </tr>
        <tr>
            <td colspan="2">
                <input value="1" type="checkbox" id="startOnLoad" name="outproxyAuth" title="Check if the outproxy requires authorization"<%=(editBean.getOutproxyAuth(curTunnel) ? " checked=\"checked\"" : "")%> class="tickbox" />
                <%=intl._t("Outproxy requires authorization")%>
            </td>
        </tr>

        <tr>
            <td>
                <b><%=intl._t("Username")%>:</b>
                <input type="text" name="outproxyUsername" title="Enter username required by outproxy" value="<%=editBean.getOutproxyUsername(curTunnel)%>" class="freetext username" />
            </td>

            <td>
                <b><%=intl._t("Password")%>:</b>
                <input type="password" name="nofilter_outproxyPassword" title="Enter password required by outproxy" value="<%=editBean.getOutproxyPassword(curTunnel)%>" class="freetext password" />
            </td>
        </tr>

         <% } // httpclient || connect || socks || socksirc %>

         <% if ("httpclient".equals(tunnelType)) { %>

        <tr>
            <th colspan="2">
                <%=intl._t("Jump URL List")%>
            </th>
        </tr>
        <tr>
            <td colspan="2">
                <textarea rows="2" style="height: 8em;" cols="60" id="hostField" name="jumpList" title="List of helper URLs to offer when a host is not found in your addressbook" wrap="off" spellcheck="false"><%=editBean.getJumpList(curTunnel)%></textarea>
            </td>
        </tr>

         <% } // httpclient %>

        <tr>
            <th colspan="2">
                <%=intl._t("Custom options")%>
            </th>
        </tr>

        <tr>
            <td colspan="2">
                <input type="text" id="customOptions" name="nofilter_customOptions" size="60" title="Custom Options" value="<%=editBean.getCustomOptions(curTunnel)%>" class="freetext" spellcheck="false"/>
            </td>
        </tr>

        <tr>
            <td class="buttons" colspan="2">
                    <input type="hidden" value="true" name="removeConfirm" />
                    <button id="controlCancel" class="control" type="submit" name="action" value="" title="Cancel"><%=intl._t("Cancel")%></button>
                    <button id="controlDelete" <%=(editBean.allowJS() ? "onclick=\"if (!confirm('Are you sure you want to delete?')) { return false; }\" " : "")%>accesskey="D" class="control" type="submit" name="action" value="Delete this proxy" title="Delete this Proxy"><%=intl._t("Delete")%></button>
                    <button id="controlSave" accesskey="S" class="control" type="submit" name="action" value="Save changes" title="Save Changes"><%=intl._t("Save")%></button>
            </td>
        </tr>
    </table>
</div>
</form>

<%

  } else {
     %><div id="notReady"><%=intl._t("Tunnels are not initialized yet, please reload in two minutes.")%></div><%
  }  // isInitialized()

%>
    </body>
</html><|MERGE_RESOLUTION|>--- conflicted
+++ resolved
@@ -23,12 +23,7 @@
 
     <% if (editBean.allowCSS()) {
   %><link rel="icon" href="<%=editBean.getTheme()%>images/favicon.ico" />
-<<<<<<< HEAD
-    <link href="<%=editBean.getTheme()%>default.css?<%=net.i2p.CoreVersion.VERSION%>" rel="stylesheet" type="text/css" /> 
-    <link href="<%=editBean.getTheme()%>i2ptunnel.css?<%=net.i2p.CoreVersion.VERSION%>" rel="stylesheet" type="text/css" />
-=======
-    <link href="<%=editBean.getTheme()%>i2ptunnel.css" rel="stylesheet" type="text/css" /> 
->>>>>>> 2bc56308
+    <link href="<%=editBean.getTheme()%>i2ptunnel.css?<%=net.i2p.CoreVersion.VERSION%>" rel="stylesheet" type="text/css" /> 
     <% }
   %>
 <style type='text/css'>
