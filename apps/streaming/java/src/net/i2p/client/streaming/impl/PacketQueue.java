--- conflicted
+++ resolved
@@ -197,16 +197,10 @@
             //packet.setTagsSent(tagsSent);
             packet.incrementSends();
             Connection c = packet.getConnection();
-<<<<<<< HEAD
-            String suffix = (c != null ? "wsize " + c.getOptions().getWindowSize() + " rto " + c.getOptions().getRTO() : null);
-            if (_log.shouldDebug())
-                _connectionManager.getPacketHandler().displayPacket(packet, "SEND", suffix);
-=======
             if (c != null) {
                 String suffix = "wsize " + c.getOptions().getWindowSize() + " rto " + c.getOptions().getRTO();
                 c.getConnectionManager().getPacketHandler().displayPacket(packet, "SEND", suffix);
             }
->>>>>>> 657f13af
             if (I2PSocketManagerFull.pcapWriter != null &&
                 _context.getBooleanProperty(I2PSocketManagerFull.PROP_PCAP))
                 packet.logTCPDump();
