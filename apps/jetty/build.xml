<?xml version="1.0" encoding="UTF-8"?>
<project basedir="." default="all" name="jetty">

<<<<<<< HEAD
    <!-- unused until we go to 9.3 -->
    <property name="jetty.branch" value="stable-9" />
    <property name="jetty.ver" value="9.2.20.v20161216" />
    <property name="jetty.base" value="jetty-distribution-${jetty.ver}" />
    <property name="jetty.sha1" value="1ea78a0d8a4ca500c8d99c89950544223008e471" />
    <property name="jetty.filename" value="${jetty.base}.zip" />
    <!-- change jetty.ver to jetty.branch for 9.3 -->
    <property name="jetty.url" value="http://central.maven.org/maven2/org/eclipse/jetty/jetty-distribution/${jetty.ver}/${jetty.filename}" />
=======
    <!-- This copies jars, with some modifications and renaming,
         from the jetty-distribution directory to the jettylib directory.
         This is disabled if the property with-libjetty8-java=true.

         This copies jars, with some modifications and renaming,
         from the apache-tomcat-deployer and apache-tomcat directories to the jettylib directory.
         This is disabled if the property with-libservlet2.5-java=true.

         This also builds the small helper jar jetty-i2p.jar from
         the source in the java/ directory.
     -->

    <!-- Note: Please change all references in top-level build.xml if you update to a new Jetty! -->
    <property name="jetty.ver" value="8.1.21.v20160908" />
    <property name="jetty.base" value="jetty-distribution-${jetty.ver}" />
    <property name="jetty.sha1" value="9780e99e765fd7b9bb1aac8ba2bba374ac039764" />
    <property name="jetty.filename" value="${jetty.base}.zip" />
    <property name="jetty.url" value="http://repo1.maven.org/maven2/org/eclipse/jetty/jetty-distribution/${jetty.ver}/${jetty.filename}" />
>>>>>>> e47c6288
    <property name="verified.filename" value="verified.txt" />
    <property name="javac.compilerargs" value="" />
    <property name="javac.version" value="1.7" />
    <property name="tomcat.lib" value="apache-tomcat-deployer/lib" />
    <property name="tomcat.ver" value="6.0.48" />
    <property name="tomcat2.lib" value="apache-tomcat-${tomcat.ver}/lib" />
    <property name="tomcat2.lib.small" value="apache-tomcat/lib" />

    <target name="all" depends="build" />

    <!--
      - We now check in the jars we need to ${jetty.base}, so
      - fetchJettylib, verifyJettylib, and extractJettylib are not used unless
      - updating to a new Jetty version by changing ${jetty.ver} and ${jetty.sha1} above.
     -->

    <!-- verify everything we need is in jettylib/ -->
    <target name="ensureJettylib" depends="ensureJettylib1, copyJettylib" />

    <target name="ensureJettylib1" >
        <condition property="jetty.zip.extracted" >
            <or>
                <istrue value="${with-libjetty8-java}" />
                <available file="${jetty.base}" type="dir" />
            </or>
        </condition>
        <condition property="jetty.zip.available" >
            <or>
                <istrue value="${jetty.zip.extracted}" />
                <available file="${jetty.filename}" type="file" />
            </or>
        </condition>
        <condition property="verified.already" >
            <or>
                <istrue value="${with-libjetty8-java}" />
                <istrue value="${jetty.zip.extracted}" />
                <and>
                    <available file="${jetty.filename}" />
                    <uptodate property="foo.bar.baz" srcfile="${jetty.filename}" targetfile="${verified.filename}" />
                </and>
            </or>
        </condition>
    </target>

  <!--
    <target name="ensureJettylib" depends="extractJettylib" />
   -->

    <target name="fetchJettylib" unless="jetty.zip.available" >
        <echo message="It seems that you don't have '${jetty.filename}' deployed." />
        <echo message="The build script can download this file for you automatically," />
        <echo message="or alternatively you can obtain it manually from:" />
        <echo message="${jetty.url}" />
        <echo message="" />
        <echo message="The libraries contained in the fetched file provide the Jetty web server" />
        <echo message="(http://jetty.mortbay.org/). They are not absolutely necessary" />
        <echo message="but strongly recommended, since they are used by some applications" />
        <echo message="on top of I2P, like the router console." />
        <echo message="" />
        <echo message="Even if you deploy the Jetty archive manually into directory apps/jetty/," />
        <echo message="the build script will still attempt to verify its checksums, which must be:" />
        <echo message="SHA1 ${jetty.sha1}" />
        <echo message="" />
        <input message="Download Jetty archive automatically?" validargs="y,n" addproperty="jetty.download" />
        <fail message="Aborting as requested. Please deploy the Jetty archive manually." >
            <condition>
                <equals arg1="${jetty.download}" arg2="n"/>
            </condition>
        </fail>
        <get src="${jetty.url}" verbose="true" dest="${jetty.filename}" />
    </target>

    <target name="verifyJettylib" depends="fetchJettylib" unless="verified.already" >
        <condition property="jetty.zip.verified" >
                <checksum file="${jetty.filename}" algorithm="SHA" property="${jetty.sha1}" />
        </condition>
        <fail message="Jetty archive does not match its checksum!" >
            <condition>
                <not>
                    <istrue value="${jetty.zip.verified}" />
                </not>
            </condition>
        </fail>
        <touch file="${verified.filename}" />
    </target>

    <target name="extractJettylib" depends="verifyJettylib" unless="jetty.zip.extracted" >
      <!-- for .tgz -->
      <!--
        <gunzip src="${jetty.filename}" dest="jetty.tar" />
        <untar src="jetty.tar" dest="." />
      -->
      <!-- for .zip -->
        <unzip src="${jetty.filename}" dest="." />
    </target>

    <target name="mkJettylibdir" >
        <mkdir dir="jettylib" />
    </target>

    <!-- Jetty and tomcat files -->
    <target name="copyJettylib" depends="mkJettylibdir, copyJettylib1, copyTomcatLib" />

    <!-- Jetty files only -->
    <target name="copyJettylib1" depends="extractJettylib" unless="${with-libjetty8-java}" >
      <!-- We copy everything to names without the version numbers so we
           can update them later. Where there was something similar in Jetty 5/6,
           we use the same names so they will overwrite the Jetty 5/6 jar on upgrade.
           Otherwise we use the same name as the symlink in Ubuntu /usr/share/java.
           Reasons for inclusion:
              start.jar: Needed for clients.config startup of eepsites
              jetty-util-xxx.jar: LifeCycle (base class for stuff), URIUtil (used in i2psnark)
              jetty-deploy, -http, -io, -security, -servlet, -webapp: All split out from main server jar in Jetty 7
              jetty-continuation-xxx.jar: Needed? Useful?
              jetty-servlets-xxx.jar: Needed for CGI for eepsite
              jetty-sslengine-xxx.jar: Old Jetty 6, now a dummy
              jetty-java5-threadpool-xxx.jar: Old Jetty 6, now a dummy
              jetty-rewrite-handler: Not used by I2P, but only 20KB and could be useful for eepsites
              jetty-management: Not used by I2P, but only 34KB and could be useful for eepsites, and we bundled it with Jetty 5
              javax.servlet.jsp-2.2.0.v201112011158.jar: Required API
              servlet-api-3.0.jar: Required API
              All of these are available in the Ubuntu packages libjetty-java and libjetty-extra-java
        -->
        <copy preservelastmodified="true" file="${jetty.base}/start.jar" tofile="jettylib/jetty-start.jar" />
        <copy file="${jetty.base}/lib/jetty-server-${jetty.ver}.jar" tofile="jettylib/org.mortbay.jetty.jar" />
        <copy preservelastmodified="true" file="${jetty.base}/lib/jetty-continuation-${jetty.ver}.jar" tofile="jettylib/jetty-continuation.jar" />
        <copy preservelastmodified="true" file="${jetty.base}/lib/jetty-deploy-${jetty.ver}.jar" tofile="jettylib/jetty-deploy.jar" />
        <copy preservelastmodified="true" file="${jetty.base}/lib/jetty-http-${jetty.ver}.jar" tofile="jettylib/jetty-http.jar" />
        <copy preservelastmodified="true" file="${jetty.base}/lib/jetty-io-${jetty.ver}.jar" tofile="jettylib/jetty-io.jar" />
        <copy preservelastmodified="true" file="${jetty.base}/lib/jetty-jmx-${jetty.ver}.jar" tofile="jettylib/org.mortbay.jmx.jar" />
        <copy preservelastmodified="true" file="${jetty.base}/lib/jetty-rewrite-${jetty.ver}.jar" tofile="jettylib/jetty-rewrite-handler.jar" />
        <copy preservelastmodified="true" file="${jetty.base}/lib/jetty-security-${jetty.ver}.jar" tofile="jettylib/jetty-security.jar" />
        <copy preservelastmodified="true" file="${jetty.base}/lib/jetty-servlet-${jetty.ver}.jar" tofile="jettylib/jetty-servlet.jar" />
        <copy preservelastmodified="true" file="${jetty.base}/lib/jetty-servlets-${jetty.ver}.jar" tofile="jettylib/jetty-servlets.jar" />
        <copy preservelastmodified="true" file="${jetty.base}/lib/jetty-util-${jetty.ver}.jar" tofile="jettylib/jetty-util.jar" />
        <copy preservelastmodified="true" file="${jetty.base}/lib/jetty-webapp-${jetty.ver}.jar" tofile="jettylib/jetty-webapp.jar" />
        <copy preservelastmodified="true" file="${jetty.base}/lib/jetty-xml-${jetty.ver}.jar" tofile="jettylib/jetty-xml.jar" />
        <jar destfile="jettylib/jetty-java5-threadpool.jar" >
            <manifest>
                <attribute name="Note" value="Intentionally empty" />
            </manifest>
        </jar>
        <jar destfile="jettylib/jetty-sslengine.jar" >
            <manifest>
                <attribute name="Note" value="Intentionally empty" />
            </manifest>
        </jar>
        <jar destfile="jettylib/javax.servlet.jar" duplicate="preserve" filesetmanifest="mergewithoutmain" >
            <zipfileset excludes="about.html about_files about_files/* META-INF/ECLIPSEF.* META-INF/eclipse.inf plugin.properties" src="${jetty.base}/lib/servlet-api-3.1.jar" />
            <zipfileset excludes="about.html about_files about_files/* META-INF/ECLIPSEF.* META-INF/eclipse.inf plugin.properties" src="${jetty.base}/lib/jsp/javax.servlet.jsp-api-2.3.1.jar" />
            <zipfileset excludes="about.html about_files about_files/* META-INF/ECLIPSEF.* META-INF/eclipse.inf plugin.properties" src="${jetty.base}/lib/jsp/javax.servlet.jsp-2.3.2.jar" />
        </jar>
      <!--
        <delete file="jetty.tar" />
        <delete dir="${jetty.base}" />
      -->
        <!-- commons-logging.jar not in Jetty 6 but we have it in launch4j so copy it over,
             needed for old plugins and things. We add tomcat-juli below.
          -->
      <!--
        * Removed in 0.9.24, see ticket #1679
        * Jetty now uses tomcat-juli (added below to commons-logging.jar), not commons-logging proper,
        * and no known plugins use it either.
        <jar destfile="jettylib/commons-logging.jar" filesetmanifest="mergewithoutmain" >
            <zipfileset excludes="META-INF/LICENSE.txt META-INF/NOTICE.txt" src="../../installer/lib/launch4j/lib/commons-logging.jar" />
        </jar>
      -->
    </target>

    <!-- Tomcat util jar.
         As of Tomcat 6.0.39, the deployer does not contain some classes that are required
         to precompile jsps with tags (SusiDNS and i2p-bote).
         These classes are in the main Tomcat package, in lib/tomcat-coyote.jar.
         As the jar is 800 KB and we only need 12 KB of that, we extract the required classes
         to a new jar, created and checked in using this target.
         Apparently this is only required for precompilation of jsps, so this is put in
         with the JspC compiler jasper-runtime.jar below.
     -->
    <target name="buildTomcatUtilJar" unless="${with-libservlet2.5-java}" >
        <!-- take only what we need from the tomcat-coyote jar -->
        <jar destfile="${tomcat2.lib.small}/tomcat-coyote-util.jar" >
            <zipfileset src="${tomcat2.lib}/tomcat-coyote.jar"
             includes="org/apache/tomcat/util/descriptor/* org/apache/tomcat/util/res/*" />
        </jar>
    </target>

    <!-- Tomcat.
         The glassfish jars bundled in Jetty 6 are way too old.
         For compatibility with very old I2P installations where the classpath
         was set individually in wrapper.config, we rename and combine the jars as follows:
         jasper.jar : jasper-runtime.jar
         jasper-el.jar + el-api.jar : commons-el.jar
         tomcat-juli.jar : Add to commons-logging.jar
         empty jar : jasper-compiler.jar
         Also, take NOTICE and LICENSE out of each one, we bundle those separately.

         Not as of Jetty 8 (using from Jetty):
         servlet-api.jar + jsp-api.jar : javax.servlet.jar
         If we go to Tomcat 7:
         tomcat-api.jar + tomcat-util.jar: Add to javax.servlet.jar (as of Tomcat 7 / Jetty 8)
     -->
<<<<<<< HEAD
    <target name="copyTomcatLib" >
        <jar destfile="jettylib/jasper-runtime.jar" >
            <manifest>
                <attribute name="Note" value="Intentionally empty" />
            </manifest>
        </jar>
=======
    <target name="copyTomcatLib" depends="mkJettylibdir, copyTomcatLib1, copyTomcatLib2, copyTomcatLib3" />

    <target name="copyTomcatLib1" unless="${with-libservlet2.5-java}" >
        <condition property="with-libtomcat-java" >
            <or>
                <istrue value="${with-libtomcat6-java}" />
                <istrue value="${with-libtomcat7-java}" />
                <istrue value="${with-libtomcat8-java}" />
            </or>
        </condition>
    </target>


    <target name="copyTomcatLib2" unless="${with-libtomcat-java}" >
        <!-- EL libs.
             Tomcat 6 has EL 2.1.
             Tomcat 7 / libservlet3.0 has EL 2.2.
             According to http://stackoverflow.com/questions/7202686/differences-between-el-2-1-and-2-2
             2.2 is backwards-compatible with 2.1.
         -->
>>>>>>> e47c6288
        <jar destfile="jettylib/commons-el.jar" duplicate="preserve" filesetmanifest="merge" >
            <zipfileset excludes="META-INF/LICENSE META-INF/NOTICE" src="${tomcat.lib}/jasper-el.jar" />
            <zipfileset excludes="META-INF/**/*" src="${tomcat.lib}/el-api.jar" />
        </jar>

        <jar destfile="jettylib/jasper-runtime.jar" filesetmanifest="merge" >
            <zipfileset excludes="META-INF/LICENSE META-INF/NOTICE" src="${tomcat.lib}/jasper.jar" />
            <zipfileset src="${tomcat2.lib.small}/tomcat-coyote-util.jar" />
        </jar>
<!--
        <jar destfile="jettylib/javax.servlet.jar" duplicate="preserve" filesetmanifest="mergewithoutmain" >
            <zipfileset excludes="META-INF/LICENSE META-INF/NOTICE" src="${tomcat.lib}/servlet-api.jar" />
            <zipfileset excludes="META-INF/**/*" src="${tomcat.lib}/jsp-api.jar" />
            <zipfileset excludes="META-INF/LICENSE META-INF/NOTICE" src="${tomcat.lib}/tomcat-api.jar" />
            <zipfileset excludes="META-INF/LICENSE META-INF/NOTICE" src="${tomcat.lib}/tomcat-util.jar" />
        </jar>
-->
        <!-- Ant bug, don't set update and filesetmanifest or the update doesn't happen,
             Their bug tracker claims fixed in 1.8.0 but broken for me in 1.8.1
          -->
        <jar destfile="jettylib/commons-logging.jar" update="true" >
            <zipfileset excludes="META-INF/LICENSE META-INF/NOTICE" src="${tomcat.lib}/tomcat-juli.jar" />
        </jar>
    </target>

    <target name="copyTomcatLib3" unless="${with-libtomcat-java}" >
        <jar destfile="jettylib/jasper-compiler.jar" >
            <manifest>
                <attribute name="Note" value="Intentionally empty" />
            </manifest>
        </jar>
    </target>

    <target name="build" depends="jar" />

    <target name="builddep" />

    <condition property="depend.available">
        <typefound name="depend" />
    </condition>

    <target name="depend" if="depend.available">
        <depend
            cache="../../build"
            srcdir="./java/src" 
            destdir="./build/obj" >
            <classpath>
                <pathelement location="../../../core/java/build/i2p.jar" />
                <pathelement location="./jettylib/commons-logging.jar" />
                <pathelement location="./jettylib/org.mortbay.jetty.jar" />
                <pathelement location="./jettylib/javax.servlet.jar" />
                <pathelement location="./jettylib/jetty-http.jar" />
                <pathelement location="./jettylib/jetty-io.jar" />
                <pathelement location="./jettylib/jetty-security.jar" />
                <pathelement location="./jettylib/jetty-util.jar" />
                <pathelement location="./jettylib/jetty-xml.jar" />
            </classpath>
        </depend>
    </target>

    <target name="compile" depends="builddep, ensureJettylib, depend" >
        <mkdir dir="./build" />
        <mkdir dir="./build/obj" />
        <javac 
            srcdir="./java/src" 
            debug="true" deprecation="on" source="${javac.version}" target="${javac.version}" 
            destdir="./build/obj" 
            includeAntRuntime="false"
            classpath="../../core/java/build/i2p.jar:./jettylib/commons-logging.jar:./jettylib/javax.servlet.jar:./jettylib/org.mortbay.jetty.jar:./jettylib/jetty-http.jar:./jettylib/jetty-io.jar:./jettylib/jetty-security.jar:./jettylib/jetty-util.jar:./jettylib/jetty-xml.jar" >
            <compilerarg line="${javac.compilerargs}" />
        </javac>
    </target>

    <target name="listChangedFiles" depends="jarUpToDate" if="shouldListChanges" >
        <exec executable="mtn" outputproperty="workspace.changes" errorproperty="mtn.error2" failifexecutionfails="false" >
            <arg value="list" />
            <arg value="changed" />
            <arg value="." />
        </exec>
        <!-- \n in an attribute value generates an invalid manifest -->
        <exec executable="tr" inputstring="${workspace.changes}" outputproperty="workspace.changes.tr" errorproperty="mtn.error2" failifexecutionfails="false" >
            <arg value="-s" />
            <arg value="[:space:]" />
            <arg value="," />
        </exec>
    </target>

    <!-- With Jetty 5 we replaced classes in the jar, but with Jetty 6 we
         put our stuff in its own jar so we can work with standard Jetty 6 packages
      -->
    <target name="jar" depends="compile, jarUpToDate, listChangedFiles" unless="jar.uptodate" >
        <!-- set if unset -->
        <property name="workspace.changes.tr" value="" />
        <copy todir="build/obj" file="resources/log4j.properties" />
        <jar destfile="./jettylib/jetty-i2p.jar" basedir="./build/obj" includes="**/*.class log4j.properties" >
            <manifest>
                <attribute name="Built-By" value="${build.built-by}" />
                <attribute name="Build-Date" value="${build.timestamp}" />
                <attribute name="Base-Revision" value="${workspace.version}" />
                <!-- needed by JettyStart for pre-0.7.5 wrapper.config -->
                <attribute name="Class-Path" value="jetty-deploy.jar jetty-xml.jar" />
                <attribute name="Workspace-Changes" value="${workspace.changes.tr}" />
                <attribute name="X-Compile-Source-JDK" value="${javac.version}" />
                <attribute name="X-Compile-Target-JDK" value="${javac.version}" />
            </manifest>
        </jar>
    </target>    

    <target name="jarUpToDate">
        <uptodate property="jar.uptodate" targetfile="jettylib/jetty-i2p.jar" >
            <srcfiles dir= "build/obj" includes="**/*.class" />
        </uptodate>
        <condition property="shouldListChanges" >
            <and>
                <not>
                    <isset property="jar.uptodate" />
                </not>
                <isset property="mtn.available" />
            </and>
        </condition>
    </target>    

    <target name="clean" >
        <delete dir="./build" />
        <delete file="${verified.filename}" />
    </target>    
    <target name="cleandep" depends="clean" />
    <target name="distclean" depends="clean">
        <delete dir="./jettylib" />
      <!--
        <echo message="Not actually deleting the jetty libs (since they're so large)" />
       -->
    </target>
    <target name="reallyclean" depends="distclean">
    </target>
    <target name="totallyclean" depends="clean">
        <delete dir="./jettylib" />
        <delete file="${jetty.filename}" />
    </target>
    <target name="javadoc" >
        <available property="jetty.zip.available" file="${jetty.filename}" type="file" />
        <available property="jetty.zip.javadocExtracted" file="build/javadoc" type="dir" />
        <ant target="fetchJettylib" />
        <ant target="verifyJettylib" />
        <ant target="extractJavadoc" />
    </target>
    <target name="extractJavadoc" unless="jetty.zip.javadocExtracted" >
        <mkdir dir="./build" />
        <mkdir dir="./build/javadoc" />
        <unzip src="${jetty.filename}" dest="./build/javadoc" >
            <patternset>
                <include name="${jetty.base}/javadoc/" />
            </patternset>
            <mapper type="glob" from="${jetty.base}/javadoc/*" to="javadoc/*" />
        </unzip>
    </target>

</project><|MERGE_RESOLUTION|>--- conflicted
+++ resolved
@@ -1,7 +1,19 @@
 <?xml version="1.0" encoding="UTF-8"?>
 <project basedir="." default="all" name="jetty">
 
-<<<<<<< HEAD
+    <!-- This copies jars, with some modifications and renaming,
+         from the jetty-distribution directory to the jettylib directory.
+         This is disabled if the property with-libjetty8-java=true.
+
+         This copies jars, with some modifications and renaming,
+         from the apache-tomcat-deployer and apache-tomcat directories to the jettylib directory.
+         This is disabled if the property with-libservlet2.5-java=true.
+
+         This also builds the small helper jar jetty-i2p.jar from
+         the source in the java/ directory.
+     -->
+
+    <!-- Note: Please change all references in top-level build.xml if you update to a new Jetty! -->
     <!-- unused until we go to 9.3 -->
     <property name="jetty.branch" value="stable-9" />
     <property name="jetty.ver" value="9.2.20.v20161216" />
@@ -10,26 +22,6 @@
     <property name="jetty.filename" value="${jetty.base}.zip" />
     <!-- change jetty.ver to jetty.branch for 9.3 -->
     <property name="jetty.url" value="http://central.maven.org/maven2/org/eclipse/jetty/jetty-distribution/${jetty.ver}/${jetty.filename}" />
-=======
-    <!-- This copies jars, with some modifications and renaming,
-         from the jetty-distribution directory to the jettylib directory.
-         This is disabled if the property with-libjetty8-java=true.
-
-         This copies jars, with some modifications and renaming,
-         from the apache-tomcat-deployer and apache-tomcat directories to the jettylib directory.
-         This is disabled if the property with-libservlet2.5-java=true.
-
-         This also builds the small helper jar jetty-i2p.jar from
-         the source in the java/ directory.
-     -->
-
-    <!-- Note: Please change all references in top-level build.xml if you update to a new Jetty! -->
-    <property name="jetty.ver" value="8.1.21.v20160908" />
-    <property name="jetty.base" value="jetty-distribution-${jetty.ver}" />
-    <property name="jetty.sha1" value="9780e99e765fd7b9bb1aac8ba2bba374ac039764" />
-    <property name="jetty.filename" value="${jetty.base}.zip" />
-    <property name="jetty.url" value="http://repo1.maven.org/maven2/org/eclipse/jetty/jetty-distribution/${jetty.ver}/${jetty.filename}" />
->>>>>>> e47c6288
     <property name="verified.filename" value="verified.txt" />
     <property name="javac.compilerargs" value="" />
     <property name="javac.version" value="1.7" />
@@ -231,14 +223,6 @@
          If we go to Tomcat 7:
          tomcat-api.jar + tomcat-util.jar: Add to javax.servlet.jar (as of Tomcat 7 / Jetty 8)
      -->
-<<<<<<< HEAD
-    <target name="copyTomcatLib" >
-        <jar destfile="jettylib/jasper-runtime.jar" >
-            <manifest>
-                <attribute name="Note" value="Intentionally empty" />
-            </manifest>
-        </jar>
-=======
     <target name="copyTomcatLib" depends="mkJettylibdir, copyTomcatLib1, copyTomcatLib2, copyTomcatLib3" />
 
     <target name="copyTomcatLib1" unless="${with-libservlet2.5-java}" >
@@ -259,15 +243,15 @@
              According to http://stackoverflow.com/questions/7202686/differences-between-el-2-1-and-2-2
              2.2 is backwards-compatible with 2.1.
          -->
->>>>>>> e47c6288
         <jar destfile="jettylib/commons-el.jar" duplicate="preserve" filesetmanifest="merge" >
             <zipfileset excludes="META-INF/LICENSE META-INF/NOTICE" src="${tomcat.lib}/jasper-el.jar" />
             <zipfileset excludes="META-INF/**/*" src="${tomcat.lib}/el-api.jar" />
         </jar>
 
-        <jar destfile="jettylib/jasper-runtime.jar" filesetmanifest="merge" >
-            <zipfileset excludes="META-INF/LICENSE META-INF/NOTICE" src="${tomcat.lib}/jasper.jar" />
-            <zipfileset src="${tomcat2.lib.small}/tomcat-coyote-util.jar" />
+        <jar destfile="jettylib/jasper-runtime.jar" >
+            <manifest>
+                <attribute name="Note" value="Intentionally empty" />
+            </manifest>
         </jar>
 <!--
         <jar destfile="jettylib/javax.servlet.jar" duplicate="preserve" filesetmanifest="mergewithoutmain" >
