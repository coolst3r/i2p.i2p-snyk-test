--- conflicted
+++ resolved
@@ -5,12 +5,9 @@
 WORKDIR /tmp/build
 COPY . .
 
-<<<<<<< HEAD
 RUN apk add --virtual build-base gettext tar bzip2 apache-ant openjdk17 \
-=======
-RUN add-pkg --virtual build-base gettext tar bzip2 apache-ant openjdk17 \
     && echo "build.built-by=Docker" >> override.properties \
->>>>>>> 9fd31d01
+
     && ant preppkg-linux-only \
     && rm -rf pkg-temp/osid pkg-temp/lib/wrapper pkg-temp/lib/wrapper.* \
     && apk del build-base gettext tar bzip2 apache-ant openjdk17
@@ -18,11 +15,8 @@
 FROM alpine:latest
 ENV APP_HOME="/i2p"
 
-<<<<<<< HEAD
-RUN apk add openjdk17-jre
-=======
-RUN add-pkg openjdk17-jre ttf-dejavu
->>>>>>> 9fd31d01
+RUN apk add openjdk17-jre ttf-dejavu
+
 WORKDIR ${APP_HOME}
 COPY --from=builder /tmp/build/pkg-temp .
 
