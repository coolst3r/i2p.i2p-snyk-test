--- conflicted
+++ resolved
@@ -31,16 +31,9 @@
 	char** read_options;
 	int ret = 0;
 	//int current_argc = 0;
-<<<<<<< HEAD
 	int new_argc;
 	char** new_argv;
 	int i;
-#ifdef _WIN32
-=======
-	//int new_argc;
-	//char** new_argv;
-	//int i;
->>>>>>> 9550de67
 	char currentDirectory[MAX_PATH+1];
 
 	// Set/get the correct working directory.
