# I2P
# Copyright (C) 2012 The I2P Project
# This file is distributed under the same license as the routerconsole package.
# To contribute translations, see http://www.i2p2.de/newdevelopers
# 
# Translators:
# Boxoa590, 2013
msgid ""
msgstr ""
"Project-Id-Version: I2P\n"
"Report-Msgid-Bugs-To: https://trac.i2p2.de/\n"
"POT-Creation-Date: 2013-05-15 21:58+0000\n"
"PO-Revision-Date: 2013-05-29 21:25+0000\n"
"Last-Translator: Boxoa590\n"
"Language-Team: French (http://www.transifex.com/projects/p/I2P/language/fr/)\n"
"MIME-Version: 1.0\n"
"Content-Type: text/plain; charset=UTF-8\n"
"Content-Transfer-Encoding: 8bit\n"
"Language: fr\n"
"Plural-Forms: nplurals=2; plural=(n > 1);\n"

#: ../i2prouter:195
msgid "Failed to load the wrapper"
msgstr "Echec de chargement du wrapper"

#: ../i2prouter:900 ../i2prouter:927 ../i2prouter:1001 ../i2prouter:1029
#: ../i2prouter:1053
#, sh-format
msgid "$APP_LONG_NAME is already running."
msgstr "$APP_LONG_NAME fonctionne déjà."

#: ../i2prouter:911
#, sh-format
msgid "Running $APP_LONG_NAME"
msgstr "Lancement de $APP_LONG_NAME"

#: ../i2prouter:934
#, sh-format
msgid "Waiting for $APP_LONG_NAME"
msgstr "Attente de $APP_LONG_NAME"

#: ../i2prouter:981
#, sh-format
msgid "WARNING: $APP_LONG_NAME may have failed to start."
msgstr "AVERTISSEMENT : $APP_LONG_NAME peut avoir échoué à démarrer."

#: ../i2prouter:995 ../i2prouter:1023 ../i2prouter:1232 ../i2prouter:1521
msgid "Must be root to perform this action."
msgstr "Vous devez être root pour accomplir cette action."

#: ../i2prouter:1039
#, sh-format
msgid "Starting $APP_LONG_NAME"
msgstr "Démarrage de $APP_LONG_NAME"

#: ../i2prouter:1064
#, sh-format
msgid "Stopping $APP_LONG_NAME"
msgstr "Arrêt de $APP_LONG_NAME"

#: ../i2prouter:1068 ../i2prouter:1136 ../i2prouter:1689
#, sh-format
msgid "$APP_LONG_NAME was not running."
msgstr "$APP_LONG_NAME ne fonctionnait pas."

#: ../i2prouter:1081 ../i2prouter:1089 ../i2prouter:1151 ../i2prouter:1159
#, sh-format
msgid "Unable to stop $APP_LONG_NAME."
msgstr "Incapable de stopper $APP_LONG_NAME."

#: ../i2prouter:1107
#, sh-format
msgid "Waiting for $APP_LONG_NAME to exit"
msgstr "En attente que $APP_LONG_NAME existe"

#: ../i2prouter:1121
#, sh-format
msgid "Failed to stop $APP_LONG_NAME."
msgstr "Echec à stopper $APP_LONG_NAME."

#: ../i2prouter:1124
#, sh-format
msgid "Stopped $APP_LONG_NAME."
msgstr "Stoppé $APP_LONG_NAME."

#: ../i2prouter:1132
#, sh-format
msgid "Stopping $APP_LONG_NAME gracefully"
msgstr "Arrête $APP_LONG_NAME gracieusement"

#: ../i2prouter:1178
#, sh-format
msgid "$APP_LONG_NAME is not running."
msgstr "$APP_LONG_NAME ne tourne pas."

#: ../i2prouter:1183
#, sh-format
msgid "$APP_LONG_NAME is running: PID:$pid"
msgstr "$APP_LONG_NAME fait tourner: PID:$pid"

#: ../i2prouter:1186
#, sh-format
msgid "$APP_LONG_NAME is running: PID:$pid, Wrapper:$STATUS, Java:$JAVASTATUS"
msgstr "$APP_LONG_NAME fait tourner: PID:$pid, Wrapper:$STATUS, Java:$JAVASTATUS"

#: ../i2prouter:1239 ../i2prouter:1251 ../i2prouter:1270 ../i2prouter:1287
#: ../i2prouter:1354 ../i2prouter:1374 ../i2prouter:1388 ../i2prouter:1402
#: ../i2prouter:1430 ../i2prouter:1468 ../i2prouter:1503
#, sh-format
msgid "The $APP_LONG_NAME daemon is already installed."
msgstr "Le démon de $APP_LONG_NAME est déjà installé."

#: ../i2prouter:1242 ../i2prouter:1257 ../i2prouter:1359 ../i2prouter:1391
#: ../i2prouter:1405 ../i2prouter:1419 ../i2prouter:1433 ../i2prouter:1471
#: ../i2prouter:1506
#, sh-format
msgid "Installing the $APP_LONG_NAME daemon"
msgstr "Installing le démon de $APP_LONG_NAME"

#: ../i2prouter:1513
#, sh-format
msgid "Install not currently supported for $DIST_OS"
msgstr "Installation actuellement pas prise en charge pour $DIST_OS"

#: ../i2prouter:1529 ../i2prouter:1542 ../i2prouter:1556 ../i2prouter:1565
#: ../i2prouter:1575 ../i2prouter:1599 ../i2prouter:1612 ../i2prouter:1624
#: ../i2prouter:1642 ../i2prouter:1655 ../i2prouter:1669
#, sh-format
msgid "Removing $APP_LONG_NAME daemon"
msgstr "Supprime le démon $APP_LONG_NAME"

#: ../i2prouter:1535 ../i2prouter:1550 ../i2prouter:1559 ../i2prouter:1569
#: ../i2prouter:1580 ../i2prouter:1593 ../i2prouter:1605 ../i2prouter:1618
#: ../i2prouter:1636 ../i2prouter:1649 ../i2prouter:1663 ../i2prouter:1674
#, sh-format
msgid "The $APP_LONG_NAME daemon is not currently installed."
msgstr "Le démon $APP_LONG_NAME n'est actuellement pas installé."

#: ../i2prouter:1678
#, sh-format
msgid "Remove not currently supported for $DIST_OS"
msgstr "Suppression actuellement pas prise en charge pour $DIST_OS"

#: ../i2prouter:1765
msgid "Commands:"
msgstr "Commandes :"

#: ../i2prouter:1766
msgid "Launch in the current console."
msgstr "Lancer dans la console actuelle."

#: ../i2prouter:1767
msgid "Start in the background as a daemon process."
msgstr "Démarre en tâche de fond comme un processus démon."

#: ../i2prouter:1768
msgid "Stop if running as a daemon or in another console."
msgstr "Stopper s'il fonctionne comme un démon ou dans une autre console."

#: ../i2prouter:1769
msgid "Stop gracefully, may take up to 11 minutes."
msgstr "Stopper gracieusement, peut prendre jusqu'à 11 minutes."

#: ../i2prouter:1770
msgid "Stop if running and then start."
msgstr "Stopper si il marche et ensuite démarrer."

#: ../i2prouter:1771
msgid "Restart only if already running."
msgstr "Redémarrer seulement si il est déjà en cours d'exécution."

#: ../i2prouter:1772
msgid "Query the current status."
msgstr "Interroger l'état actuel."

#: ../i2prouter:1773
msgid "Install to start automatically when system boots."
msgstr "Installer pour lancer automatiquement quand le système système démarre."

#: ../i2prouter:1774
msgid "Uninstall."
msgstr "Désinstalle."

#: ../i2prouter:1775
msgid "Request a Java thread dump if running."
msgstr "Request a Java thread dump if running."

<<<<<<< HEAD
#: ../i2prouter:1788
msgid "Please edit $0 and set the variable RUN_AS_USER"
msgstr "Veuillez éditer $0 et paramétrer la variable RUN_AS_USER"
=======
#: ../i2prouter:1780
msgid "Please edit i2prouter and set the variable RUN_AS_USER"
msgstr ""
>>>>>>> eb051d64

#: ../i2prouter:1793
msgid "Running I2P as the root user is *not* recommended."
msgstr "Faire fonctionner I2P en tant qu'utilisateur root n'est *pas* recommandé."

<<<<<<< HEAD
#: ../i2prouter:1796
msgid "To run as root anyway, edit $0 and set ALLOW_ROOT=true."
msgstr "Pour exécuter en tant que root de toute façon, éditer $0 et mettre ALLOW_ROOT=true."
=======
#: ../i2prouter:1788
msgid "To run as root anyway, edit i2prouter and set ALLOW_ROOT=true."
msgstr ""
>>>>>>> eb051d64
<|MERGE_RESOLUTION|>--- conflicted
+++ resolved
@@ -185,26 +185,14 @@
 msgid "Request a Java thread dump if running."
 msgstr "Request a Java thread dump if running."
 
-<<<<<<< HEAD
 #: ../i2prouter:1788
-msgid "Please edit $0 and set the variable RUN_AS_USER"
+msgid "Please edit i2prouter and set the variable RUN_AS_USER"
 msgstr "Veuillez éditer $0 et paramétrer la variable RUN_AS_USER"
-=======
-#: ../i2prouter:1780
-msgid "Please edit i2prouter and set the variable RUN_AS_USER"
-msgstr ""
->>>>>>> eb051d64
 
 #: ../i2prouter:1793
 msgid "Running I2P as the root user is *not* recommended."
 msgstr "Faire fonctionner I2P en tant qu'utilisateur root n'est *pas* recommandé."
 
-<<<<<<< HEAD
 #: ../i2prouter:1796
-msgid "To run as root anyway, edit $0 and set ALLOW_ROOT=true."
-msgstr "Pour exécuter en tant que root de toute façon, éditer $0 et mettre ALLOW_ROOT=true."
-=======
-#: ../i2prouter:1788
 msgid "To run as root anyway, edit i2prouter and set ALLOW_ROOT=true."
-msgstr ""
->>>>>>> eb051d64
+msgstr "Pour exécuter en tant que root de toute façon, éditer $0 et mettre ALLOW_ROOT=true."