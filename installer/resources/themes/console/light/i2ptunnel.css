/* I2P Tunnel Manager Theme: Light */
/* Description: Light blue highlights. */
/* Author: dr|z3d */

body {
     margin: 0;
     padding: 0;
     text-align: center;
     font-family: "Droid Sans", "Noto Sans", "Ubuntu", "Segoe UI", Verdana, Helvetica, sans-serif;
     color: #333;
     font-size: 9pt;
     background: #a4a4cb url(images/tile2.png);
     background-size: 32px 32px;
}

body.iframed {
     background: transparent url(/themes/console/images/transparent.gif) !important;
     padding-top: 5px;
}

::selection {
     background: #27377f !important;
     color: white;
}

::-moz-selection {
     background: #27377f !important;
     color: white;
}

div {
     -moz-box-sizing: border-box;
     -webkit-box-sizing: border-box;
}

a {
     text-decoration: none;
}

form {
     margin: 0;
}

input[type="checkbox"], input[type="radio"] {
     vertical-align: middle;
     min-width: 16px;
     min-height: 16px;
     margin: 0;
}

textarea, input, select, button {
     font-size: 9pt;
     vertical-align: middle;
}

button {
     float: none;
     text-decoration: none;
}

button, input[type="submit"], input[type="reset"], a.control {
     font-family: "Droid Sans", "Noto Sans", "Ubuntu", "Segoe UI", Verdana, Helvetica, sans-serif;
     font-size: 9pt;
}

textarea {
     color: #333;
     background: #fff;
     border: 1px solid #999;
     border-radius: 2px;
     resize: none;
     box-shadow: inset 2px 2px 1px #ccc;
}

textarea:focus {
     box-shadow: inset 0 0 0 1px #89f;
     color: #111;
}

textarea#statusMessages {
     width: 99%;
     width: calc(100% - 8px);
     border-radius: 0;
     padding: 2px 4px;
     color: #070;
     border: none;
     box-shadow: none;
}

br {
     clear: left;
}

div.statusNotRunning {
     float: left;
     width: 68px;
     height: 24px;
     overflow: hidden;
     color: #d00;
     background: url('images/console_status_stopped.png') 0 0 no-repeat;
     padding-top: 24px;
     margin-top: 4px;
     filter: drop-shadow(0 0 1px #999);
     -webkit-filter: drop-shadow(0 0 1px #999);
}

div.statusRunning {
   float: left;
     width: 68px;
     height: 24px;
     overflow: hidden;
     color: #0b0;
     background: url('images/console_status_running.png') 0 0 no-repeat;
     padding-top: 24px;
     margin-top: 4px;
     filter: drop-shadow(0 0 1px #999);
     -webkit-filter: drop-shadow(0 0 1px #999);
}

div.statusStarting {
     float: left;
     width: 68px;
     height: 24px;
     overflow: hidden;
     color: #339933;
     background: url('images/console_status_starting.png') 0 0 no-repeat;
     padding-top: 24px;
     margin-top: 4px;
     filter: drop-shadow(0 0 1px #999);
     -webkit-filter: drop-shadow(0 0 1px #999);
}

hr {
     display: none;
}

.freetext {
     width: 150px; 
     border: 1px solid #999;
     padding: 4px;
     font: 9pt "Droid Sans Mono", "Lucida Console", "DejaVu Sans Mono", Courier, mono;
     background: #fff;
     color: #333;
     border-radius: 2px;
     box-shadow: inset 2px 2px 1px #ccc;
}

.freetext:focus {
     box-shadow: 0 0 1px #89f;
     color: #111;
}

.freetext[readonly], .freetext[readonly]:focus {
     background: #ddd;
     box-shadow: inset 2px 2px 1px #ccc;
     color: #333;
}

#clientHost {
     width: 300px;
}

#clientPort {
     width: 100px;
}

.control::-moz-focus-inner {
     outline: none;
     border: none;
}

.control, .control:link, .control:visited {
     text-align: center;
     white-space: nowrap;
     text-decoration: none;
     font-style: normal;
     font-weight: normal;
     color: #333;
     border: 1px solid #999;
     border-radius: 2px;
     background: #eee;
     background: linear-gradient(to bottom, #fff 0%, #ddd 100%);
     box-shadow: inset 0 0 0 1px #fff;
     filter: drop-shadow(0 0 1px #ccc);
/*     -webkit-filter: drop-shadow(0 0 1px #ccc); */
     box-sizing: border-box;
     margin: 2px 4px !important;
     min-width: 70px !important;
     padding: 4px 8px;
}

button.control, input.control {
     padding: 5px 8px !important;
}

.control:hover, .control:focus {
     text-decoration: none;
     color: #111;
     border: 1px solid #f60 !important;
     background: #ddd;
     background: linear-gradient(to bottom, #ddd 0%, #fff 100%);
     box-shadow: inset 0 0 0 1px #fff !important;
}

.control:active {
     box-shadow: inset 2px 2px 1px #999 !important;
     color: #333;
}

a.control {
     display: inline-block; 
     padding: 5px 8px !important;
}

.iframed .panel.iframed {
     margin: 0 auto -8px auto !important;
}

.panel {
     width: calc(100% - 14px);
     max-width: 1400px;
     margin: 8px auto;
     min-width: 450px;
     overflow: hidden;
     text-align: left !important;
     border-radius: 2px;
     padding: 0 10px 10px;
     box-shadow: inset 0 0 1px #999;
     background: #fff;
     background: linear-gradient(to right, #fff 0%, rgba(247, 248, 255, 0.5), #fff), linear-gradient(to bottom, #efefff, #fff, #efefff);
     border: 1px solid #447;
}

.iframed .panel {
     border: none;
     background: none;
     box-shadow: none;
     padding: 0;
     margin: 16px auto -8px auto !important;
     width: 100%;
}

select {
     background: #fff;
     color: #333;
     margin: 4px !important;
     font-family: "Droid Sans", Verdana, Tahoma, Helvetica, sans-serif;
     border: 1px solid #999;
     padding: 3px 3px 3px 0;
     min-width: 140px;
     font-size: 9pt;
     border-radius: 2px;
     overflow: hidden;
     text-overflow: ellipsis;
     filter: drop-shadow(0 0 1px #ccc);
}

select:hover {
     color: #111;
}

select:focus {
     box-shadow: 0 0 1px #89f;
}

@-moz-document url-prefix() { /* target firefox and derivatives only */
select {
     -moz-appearance: none;
     background: url(images/dropdown.png) right center no-repeat, linear-gradient(to bottom, #fff 0%, #ddd 100%);
     padding: 4px 16px 4px 4px;
}

select:hover, select:active {
     background: url(images/dropdown_hover.png) right center no-repeat, linear-gradient(to bottom, #ddd 0%, #fff 100%) !important;
}

select:focus {
     background: url(images/dropdown_hover.png) right center no-repeat, linear-gradient(to bottom, #ddd 0%, #fff 100%) !important;
     box-shadow: 0 0 1px #89f;
}
}

a:link {
     color: #359;
     text-decoration: none;
     font-weight: bold;
     word-wrap: break-word;
     outline: none;
}

a:visited {
     color: #218;
     text-decoration: none;
}

a:hover, a:focus {
     color: #f60;
     text-decoration: none;
}

a:active {
     color: #f30;
}

input[type="hidden"], input.default {
     display: none;
}

h2, h3 {
     padding: 6px 10px;
     border: 1px solid #7778bf;
     border-radius: 2px 2px 0 0;
     background: linear-gradient(to bottom, #fff 0%, #fff 50%, #eef 50%, #eef 100%) !important;
     font-size: 11pt;
     text-transform: uppercase;
     letter-spacing: 0.08em;
     word-spacing: 0.1em;
     margin: 10px 0 -1px;
     color: #31334f;
     box-shadow: inset 0 0 0 1px #fff;
}

/*
h3 {
     border-radius: 0;
     margin-top: -1px;
}
*/

.iframed #globalTunnelControl h2 {
     margin-top: 2px;
}

.iframed #globalTunnelControl {
     margin-bottom: -16px !important;
}

.panel table {
     width: 100%;
     border-collapse: collapse;
     border: 1px solid #7778bf;
     margin: 0;
}

th {
     background: #447;
     color: #fff;
     background: linear-gradient(to bottom, #fff 0%, #fff 50%, #eef 50%, #eef 100%) !important;
     color: #333;
     padding: 5px;
     border-top: 1px solid #7778bf;
     border-bottom: 1px solid #7778bf;
     font-size: 10pt;
     color: #31334f;
}

th:first-child {
     padding-left: 10px;
}

td {
     border-top: 1px solid #7778bf;
     vertical-align: middle;
     padding: 4px 5px;
}

td.infohelp {
     background: url(/themes/console/images/info/infohelp.png) 10px center no-repeat;
     background-size: 24px 24px;
     background-position: 6px center;
     padding: 10px 10px 10px 38px !important;
     border: 1px solid #7778bf;
}

div[class^="status"] {
     float: none;
     font-size: 0 !important;
     background-position: center center;
     text-align: center;
     margin: 0;
     padding: 0;
     width: 100%;
     background-size: auto 16px;
}

/*
#serverTunnels input, #serverTunnels .control,#serverTunnels select, #clientTunnels input, #clientTunnels .control, #clientTunnels select,
#clientTunnelEdit input, #serverTunnelEdit .control
 {
     float: none;
}

#clientTunnelEdit td, #advancedClientTunnelOptions td, #serverTunnelEdit td {
     width: 50% !important;
}
*/

.tunnelConfig td {
     width: 50%;
}

.tunnelConfig td > b {
     min-width: 30px;
     display: inline-block;
}

#clientTunnels tr, #serverTunnels tr {
     background: #eef;
}

.tunnelProperties {
     background: #fff !important;
}

.tunnelProperties:hover {
     background: #ffd !important;
     color: #111;
}

.newTunnel {
     text-align: right;
     border-top: 2px solid #7778bf !important;
     padding: 5px !important;
     background: #fff;
}

.newTunnel select, .newTunnel input, .newTunnel .control {
     margin: 2px !important;
}

.newtunnel form {
     width: 100%;
     text-align: right;
}

.tunnelName {
     width: 25%;
     min-width: 150px;
}

.tunnelName a {
     background: url(/themes/console/images/buttons/configure.png) left center no-repeat;
     padding: 3px 3px 3px 20px !important;
}

.tunnelName a:hover {
     background: url(/themes/console/images/buttons/configure_hover.png) left center no-repeat;
}

.tunnelName a {
     font-weight: bold;
<<<<<<< HEAD
     text-align: justify !important;
     background: #efe url(images/magic.png);
     -moz-box-shadow: 0 0 0px 1px #7f7;
     -khtml-box-shadow: 0 0 0px 1px #7f7;
     box-shadow: 0 0 0px 1px #7f7;
     opacity: 0.9;
     white-space: pre;
=======
>>>>>>> 2bc56308
}

.tunnelType {
     width: 25%;
}

.tunnelPreview {
     text-align: left;
}

.tunnelPreview, .tunnelPort {
     width: 15%;
}

.tunnelLocation, .tunnelInterface {
     width: 20%;
}

.tunnelLocation font[color="red"] {
     margin-left: 2px;
}

.tunnelStatus {
     text-align: center;
     width: 10%;
     min-width: 48px;
}

.tunnelControl {
     width: 5%;
     text-align: right;
     white-space: nowrap;
}

th.tunnelControl {
     text-align: center;
}

.buttons, .newTunnel {
     text-align: right;
     padding: 5px;
     background: #fff;
     background: linear-gradient(to bottom, #fff, #eef);
     border-top: 1px solid #7778bf !important;
}

.buttons > * {
     vertical-align: middle;
}

.tunnelDescriptionLabel, .tunnelDestinationLabel {
     text-align: right;
     min-width: 150px;
     display: inline-block;
     margin-right: 3px;
     white-space: nowrap;
}

input {
     float: none;
     vertical-align: middle;
}

.tickbox {
     vertical-align: middle;
}

#hostField, #leasesetKey, #userAgents {
     width: 90% !important;
     margin: 0 !important;
     text-align: left !important;
}

#tunnelDepth, #tunnelVariance, #tunnelQuantity, #tunnelBackupQuantity,
#localDestination, #customOptions, #leasesetKey, #name, #description, textarea[name="accessList"] {
     width: 100% !important;
     margin: 0 !important;
     text-align: left !important;
}

#oldName, #targetDestination, select#profile, select#connectionProfile {
     min-width: 280px;
     width: 30%;
}

/*
select#profile, select#connectionProfile {
     margin: 0 !important;
}
*/

#customOptions, #userAgents {
     width: calc(100% - 10px) !important;
}

#localDestination, textarea[name="accessList"], #hostField {
     width: calc(100% - 5px) !important;
     margin: 3px 0 !important;
}

#localDestination {
     height: 30px !important;
}

#leasesetKey {
     height: 24px !important;
     vertical-align: middle;
     padding: 4px;
}

.multiOption {
     display: inline-block;
     margin-right: 10px;
     vertical-align: middle;
}

.multiOption#isServer {
     background: url(/themes/console/images/server.png) left center no-repeat;
     padding-left: 18px;
}

.multiOption#isClient {
     background: url(/themes/console/images/client.png) left center no-repeat;
     padding-left: 18px;
}

td#throttle {
     padding: 0;
}

#throttler {
     border: none;
}

#throttler th {
     padding-left: 20px;
}

#throttler td {
     width: 20%;
}

#throttler td:first-child {
     text-align: right;
     width: 20%;
     white-space: nowrap;
}

#throttler tr:first-child th {
     border-top: none;
}

td.blankColumn {
     width: 20% !important;
}

#throttler tr:nth-child(odd) {
     background: #f7f8ff;
}

#throttler tr:nth-child(even) {
     background: #eef;
}

#throttler input[type="text"] {
     width: 80px;
}

table {
     background: #fff;
}

table#statusMessages textarea, table#statusMessages textarea:active {
     margin: 0;
     border: 0;
     box-shadow: none;
     height: 80px;
     font-size: 9pt;
}

#tunnelMessages {
     padding: 0;
}

.required:not(old) {
     display: none;
}

input::-moz-placeholder {
     color: #f00;
     opacity: 1;
}

::-webkit-input-placeholder {
     color: #f00;
     opacity: 1;
}

input.tunnelName, input.tunnelDescription, #userAgents {
     width: 80%;
     min-width: 280px;
     text-overflow: ellipsis; 
}

#websiteName, #privKeyFile, #targetHost, .host {
     width: 30%;
     min-width: 250px;
}

.port, .quantity, .period {
     width: 80px;
}

.username, .password {
     width: 200px;
}

.username {
     background: url(/themes/console/images/buttons/user.png) 3px center no-repeat;
     padding-left: 22px; 
}

.password {
     background: url(/themes/console/images/buttons/password.png) 3px center no-repeat;
     padding-left: 22px; 
}

.proxyList {
     width: 40%;
     min-width: 280px;
}

#notReady {
     border: 1px solid #900;
     padding: 30px;
     background: #ffd;
     margin: 30px auto;
     width: 400px;
     text-align: center;
     border-radius: 2px;
     box-shadow: inset 0 0 0 1px #fff;
     filter: drop-shadow(0 0 1px #333);
     -webkit-filter: drop-shadow(0 0 1px #333);
     font-size: 11pt;
     font-weight: bold;
} 

/* wizard specifics */

#wizardTable {
     padding: 0;
}

#wizardPanel .freetext {
     margin-left: 0 !important;
}

#wizardTunnelTypes td:first-child, #wizardSummary td:first-child {
     font-weight: bold;
     width: 10%;
     min-width: 150px;
     text-align: right;
     white-space: nowrap;
}

#wizardTunnelTypes td:last-child {
     text-align: justify;
     padding: 5px 10px 5px 5px;
}

#wizardTunnelTypes select {
     margin-left: 0 !important;
}

#wizardTunnelTypes, #wizardSummary {
     border: none;
     margin-top: -1px;
}

#wizardTunnelTypes tr:nth-child(even), #wizardSummary tr:nth-child(even) {
     background: #eef;
}

#wizardTunnelTypes tr:nth-child(odd), #wizardSummary tr:nth-child(odd) {
     background: #f7f8ff;
}

#wizardTunnelTypes tr:last-child {
     background: #fff;
}

#wizardPanel #name, #wizardPanel #description {
     width: 300px !important;
}  

#wizardPanel p {
     padding: 5px 10px;
     margin: 0;
     text-align: justify;
}

#wizardPanel input::-moz-placeholder {
     color: #999;
     font-weight: normal;
}

#wizardPanel ::-webkit-input-placeholder {
     color: #999;
     font-weight: normal;
}

#wizardPanel .options {
     padding: 10px;
}

#wizardPanel .tag {
     width: 10%;
     min-width: 150px;
     white-space: nowrap;
     display: inline-block;
     font-weight: bold;
     text-align: right;
     margin-right: 3px;
}

#wizardPanel select {
     min-width: 160px;
     margin-left: 0 !important;
}

#wizardPanel .infohelp p { /* wizard complete - advanced options info */
     margin: 0;
     padding: 0;
}

/* more space */

.tunnelConfig td, td {
     border-top: 1px inset #cfd1ff;
     padding: 5px;
}

input[type="checkbox"], input[type="radio"] {
     margin: 5px 3px 5px 5px;
}

.freetext, .tunnelConfig textarea, #customOptions, #userAgents, #hostField  {
     margin: 5px !important;
}

.multiOption {
     margin: 5px 10px 5px 5px;
}

#tunnelDepth, #tunnelVariance, #tunnelQuantity, #tunnelBackupQuantity, #leasesetKey {
     margin: 5px !important;
     width: calc(100% - 10px) !important;
}

.tunnelConfig select, select#profile select#connectionProfile {
     margin: 5px !important;
}

textarea[name="accessList"], #hostField, #localDestination, .authentication {
     width: calc(100% - 15px) !important;
     margin: 5px !important;
}

.authentication {
     height: 30px !important;
}

#customOptions, #userAgents, #leasesetKey {
     width: calc(100% - 20px) !important;
}

.tunnelConfig td > b {
     min-width: 30px;
     display: inline-block;
     margin-left: 5px;
}

.tunnelDestination {
     padding-bottom: 1px !important;
     border-bottom: 1px solid transparent !important;
}

#clientTunnels .tunnelDescription {
     padding-top: 1px !important;
}

.tunnelDestination b, .tunnelDescription b {
     color: #444;
}

td.tunnelDestination, td.tunnelDescription {
     background: linear-gradient(to right, #fff 50%, #eef);
}

#oldDestFile {
    margin-left: 5px;
}

#tunnelRegistration td b {
     margin-left: 5px;
}
/* end more space */

/* responsive layout */

@media screen and (min-width: 1500px) {
body, select, .control, input, textarea {
     font-size: 10pt !important;
}

th {
     font-size: 10.5pt;
}
}<|MERGE_RESOLUTION|>--- conflicted
+++ resolved
@@ -449,16 +449,6 @@
 
 .tunnelName a {
      font-weight: bold;
-<<<<<<< HEAD
-     text-align: justify !important;
-     background: #efe url(images/magic.png);
-     -moz-box-shadow: 0 0 0px 1px #7f7;
-     -khtml-box-shadow: 0 0 0px 1px #7f7;
-     box-shadow: 0 0 0px 1px #7f7;
-     opacity: 0.9;
-     white-space: pre;
-=======
->>>>>>> 2bc56308
 }
 
 .tunnelType {
